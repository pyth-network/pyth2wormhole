--- conflicted
+++ resolved
@@ -55,7 +55,6 @@
         with:
           path: ~/.cache/pypoetry
           key: poetry-cache-${{ runner.os }}-${{ steps.setup_python.outputs.python-version }}-${{ env.POETRY_VERSION }}
-<<<<<<< HEAD
       # Install Aptos CLI for Lazer contract formatting and linting
       - name: Download Aptos CLI
         run: wget https://github.com/aptos-labs/aptos-core/releases/download/aptos-cli-v6.1.1/aptos-cli-6.1.1-Ubuntu-22.04-x86_64.zip
@@ -65,13 +64,4 @@
           sudo mv aptos /usr/local/bin/
           chmod +x /usr/local/bin/aptos
           aptos update movefmt
-      - uses: pre-commit/action@v3.0.0
-        if: ${{ github.event_name == 'pull_request' }}
-        with:
-          # Run only on files changed in the PR
-          extra_args: --from-ref ${{ github.event.pull_request.base.sha }} --to-ref ${{ github.event.pull_request.head.sha }}
-      - uses: pre-commit/action@v3.0.0
-        if: ${{ github.event_name != 'pull_request' }}
-=======
-      - uses: pre-commit/action@v3.0.0
->>>>>>> f5c4b3df
+      - uses: pre-commit/action@v3.0.0