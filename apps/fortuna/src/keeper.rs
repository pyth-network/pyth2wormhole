--- conflicted
+++ resolved
@@ -415,120 +415,6 @@
         .gas(gas_estimate);
 
 
-<<<<<<< HEAD
-                let contract_call = contract
-                    .reveal_with_callback(
-                        event.provider_address,
-                        event.sequence_number,
-                        event.user_random_number,
-                        provider_revelation,
-                    )
-                    .gas(gas_estimate);
-
-                let res = contract_call.send().await;
-
-                let pending_tx = match res {
-                    Ok(pending_tx) => pending_tx,
-                    Err(e) => match e {
-                        // If there is a provider error, we weren't able to send the transaction.
-                        // We will return an error. So, that the caller can decide what to do (retry).
-                        ContractError::ProviderError { e } => return Err(e.into()),
-                        // For all the other errors, it is likely the case we won't be able to reveal for
-                        // ever. We will return an Ok(()) to signal that we have processed this reveal
-                        // and concluded that its Ok to not reveal.
-                        _ => {
-                            fulfilled_requests_cache
-                                .write()
-                                .await
-                                .insert(event.sequence_number, RequestState::Processed);
-                            tracing::error!(
-                                sequence_number = &event.sequence_number,
-                                "Error while revealing with error: {:?}",
-                                e
-                            );
-                            return Ok(());
-                        }
-                    },
-                };
-
-                match pending_tx.await {
-                    Ok(res) => match res {
-                        Some(res) => {
-                            tracing::info!(
-                                sequence_number = &event.sequence_number,
-                                transaction_hash = &res.transaction_hash.to_string(),
-                                gas_used = ?res.gas_used,
-                                "Revealed with res: {:?}",
-                                res
-                            );
-
-                            if let Some(gas_used) = res.gas_used {
-                                let gas_used = gas_used.as_u128() as f64 / 1e18;
-                                metrics
-                                    .total_gas_spent
-                                    .get_or_create(&AccountLabel {
-                                        chain_id: chain_config.id.clone(),
-                                        address:  contract.wallet().address().to_string(),
-                                    })
-                                    .inc_by(gas_used);
-                            }
-
-                            metrics
-                                .reveals
-                                .get_or_create(&AccountLabel {
-                                    chain_id: chain_config.id.clone(),
-                                    address:  chain_config.provider_address.to_string(),
-                                })
-                                .inc();
-
-                            fulfilled_requests_cache
-                                .write()
-                                .await
-                                .insert(event.sequence_number, RequestState::Fulfilled);
-                            Ok(())
-                        }
-                        None => {
-                            tracing::error!(
-                                sequence_number = &event.sequence_number,
-                                "Can't verify the reveal"
-                            );
-                            // It is better to return an error in this scenario
-                            // For the caller to retry
-                            Err(anyhow!("Can't verify the reveal"))
-                        }
-                    },
-
-                    Err(e) => {
-                        tracing::error!(
-                            sequence_number = &event.sequence_number,
-                            "Error while revealing with error: {:?}",
-                            e
-                        );
-                        Err(e.into())
-                    }
-                }
-            }
-            None => {
-                tracing::info!(
-                    sequence_number = &event.sequence_number,
-                    "Not fulfilling event"
-                );
-                fulfilled_requests_cache
-                    .write()
-                    .await
-                    .insert(event.sequence_number, RequestState::Processed);
-                Ok(())
-            }
-        },
-        Err(e) => {
-            tracing::error!(
-                sequence_number = &event.sequence_number,
-                "Error while simulating reveal with error: {:?}",
-                e
-            );
-            Err(e)
-        }
-=======
     let pending_tx = contract_call.send().await.map_err(|e| {
         backoff::Error::transient(anyhow!("Error submitting the reveal transaction: {:?}", e))
     })?;
@@ -568,7 +454,6 @@
                     .to_string(),
             })
             .inc_by(gas_used);
->>>>>>> 0763cb05
     }
 
     metrics
