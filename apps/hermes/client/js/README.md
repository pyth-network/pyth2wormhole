# Hermes Client

[Pyth Network](https://pyth.network/) provides real-time pricing data in a variety of asset classes, including cryptocurrency, equities, FX and commodities.
These prices are available either via HTTP or Streaming from [Hermes](/apps/hermes).
This library is a client for interacting with Hermes, allowing your application to consume Pyth real-time prices in on- and off-chain Javascript/Typescript applications.

## Installation

### npm

```
$ npm install --save @pythnetwork/hermes-client
```

### Yarn

```
$ yarn add @pythnetwork/hermes-client
```

## Quickstart

Typical usage of the connection is along the following lines:

```typescript
const connection = new HermesClient("https://hermes.pyth.network", {}); // See Hermes endpoints section below for other endpoints

const priceIds = [
  // You can find the ids of prices at https://pyth.network/developers/price-feed-ids
  "0xe62df6c8b4a85fe1a67db44dc12de5db330f7ac66b72dc658afedf0f4a415b43", // BTC/USD price id
  "0xff61491a931112ddf1bd8147cd1b641375f79f5825126d665480874634fd0ace", // ETH/USD price id
];

// Get price feeds
const priceFeeds = await connection.getPriceFeeds({
  query: "btc",
<<<<<<< HEAD
  assetType: "crypto",
=======
  filter: "crypto",
>>>>>>> 4d6418ae
});
console.log(priceFeeds);

// Latest price updates
const priceUpdates = await connection.getLatestPriceUpdates(priceIds);
console.log(priceUpdates);
```

`HermesClient` also allows subscribing to real-time price updates over a Server-Sent Events (SSE) connection:

```typescript
// Streaming price updates
const eventSource = await connection.getPriceUpdatesStream(priceIds);

eventSource.onmessage = (event) => {
  console.log("Received price update:", event.data);
};

eventSource.onerror = (error) => {
  console.error("Error receiving updates:", error);
  eventSource.close();
};

await sleep(5000);

// To stop listening to the updates, you can call eventSource.close();
console.log("Closing event source.");
eventSource.close();
```

### On-chain Applications

On-chain applications will need to submit the price updates returned by Hermes to the Pyth contract on their blockchain.
By default, these updates are returned as binary data and is serialized as either a base64 string or a hex string depending on the chosen encoding. This binary data will need to be submitted to the Pyth contract.

### Examples

The [HermesClient](./src/examples/HermesClient.ts) example demonstrates both the
examples above. To run the example:

1. Clone [the Pyth monorepo](https://github.com/pyth-network/pyth-crosschain)
2. In the root of the monorepo, run `pnpm example:hermes-client -- <args>`. For
   example, to print BTC and ETH price feeds in the testnet network, run:

```bash
pnpm example:hermes-client -- \
  --endpoint https://hermes.pyth.network \
  --price-ids \
    0xe62df6c8b4a85fe1a67db44dc12de5db330f7ac66b72dc658afedf0f4a415b43 \
    0xff61491a931112ddf1bd8147cd1b641375f79f5825126d665480874634fd0ace
```

## Hermes endpoints

Pyth offers a free public endpoint at [https://hermes.pyth.network](https://hermes.pyth.network). However, it is
recommended to obtain a private endpoint from one of the Hermes RPC providers for more reliability. You can find more
information about Hermes RPC providers
[here](https://docs.pyth.network/documentation/pythnet-price-feeds/hermes#public-endpoint).<|MERGE_RESOLUTION|>--- conflicted
+++ resolved
@@ -34,11 +34,7 @@
 // Get price feeds
 const priceFeeds = await connection.getPriceFeeds({
   query: "btc",
-<<<<<<< HEAD
   assetType: "crypto",
-=======
-  filter: "crypto",
->>>>>>> 4d6418ae
 });
 console.log(priceFeeds);
 
