import {
  Connection,
  Ed25519Keypair,
  JsonRpcProvider,
  ObjectId,
  RawSigner,
  SUI_CLOCK_OBJECT_ID,
  TransactionBlock,
} from "@mysten/sui.js";
import { Chain, SuiChain } from "../chains";
import { DataSource } from "xc_admin_common";
<<<<<<< HEAD
import { Contract, PrivateKey, TxResult } from "../base";
=======
import { Contract } from "../base";
import { SuiPythClient } from "@pythnetwork/pyth-sui-js";
>>>>>>> 20d8eec0

export class SuiContract extends Contract {
  static type = "SuiContract";

  /**
   * Given the ids of the pyth state and wormhole state, create a new SuiContract
   * The package ids are derived based on the state ids
   *
   * @param chain the chain which this contract is deployed on
   * @param stateId id of the pyth state for the deployed contract
   * @param wormholeStateId id of the wormhole state for the wormhole contract that pyth binds to
   */
  constructor(
    public chain: SuiChain,
    public stateId: string,
    public wormholeStateId: string
  ) {
    super();
  }

  static fromJson(chain: Chain, parsed: any): SuiContract {
    if (parsed.type !== SuiContract.type) throw new Error("Invalid type");
    if (!(chain instanceof SuiChain))
      throw new Error(`Wrong chain type ${chain}`);
    return new SuiContract(chain, parsed.stateId, parsed.wormholeStateId);
  }

  getType(): string {
    return SuiContract.type;
  }

  getChain(): SuiChain {
    return this.chain;
  }

  toJson() {
    return {
      chain: this.chain.getId(),
      stateId: this.stateId,
      wormholeStateId: this.wormholeStateId,
      type: SuiContract.type,
    };
  }

  /**
   * Given a objectId, returns the id for the package that the object belongs to.
   * @param objectId
   */
  async getPackageId(objectId: ObjectId): Promise<ObjectId> {
    const client = this.getSdkClient();
    return client.getPackageId(objectId);
  }

  async getPythPackageId(): Promise<ObjectId> {
    return await this.getPackageId(this.stateId);
  }

  async getWormholePackageId(): Promise<ObjectId> {
    return await this.getPackageId(this.wormholeStateId);
  }

  getId(): string {
    return `${this.chain.getId()}_${this.stateId}`;
  }

  /**
   * Fetches the price table object id for the current state id
   */
  async getPriceTableId(): Promise<ObjectId> {
    const provider = this.getProvider();
    const result = await provider.getDynamicFieldObject({
      parentId: this.stateId,
      name: {
        type: "vector<u8>",
        value: "price_info",
      },
    });
    if (!result.data) {
      throw new Error("Price Table not found, contract may not be initialized");
    }
    return result.data.objectId;
  }

  private async parsePrice(priceInfo: any) {
    const packageId = await this.getPythPackageId();
    const expectedType = `${packageId}::price::Price`;
    if (priceInfo.type !== expectedType) {
      throw new Error(
        `Price type mismatch, expected ${expectedType} but found ${priceInfo.type}`
      );
    }
    let expo = priceInfo.fields.expo.fields.magnitude;
    if (priceInfo.fields.expo.fields.negative) expo = "-" + expo;
    let price = priceInfo.fields.price.fields.magnitude;
    if (priceInfo.fields.price.fields.negative) price = "-" + price;
    return {
      conf: priceInfo.fields.conf,
      publishTime: priceInfo.fields.timestamp,
      expo,
      price,
    };
  }

  async getPriceFeedObjectId(feedId: string): Promise<ObjectId | undefined> {
    const tableId = await this.getPriceTableId();
    const provider = this.getProvider();
    const result = await provider.getDynamicFieldObject({
      parentId: tableId,
      name: {
        type: `${await this.getPythPackageId()}::price_identifier::PriceIdentifier`,
        value: {
          bytes: Array.from(Buffer.from(feedId, "hex")),
        },
      },
    });
    if (!result.data || !result.data.content) {
      return undefined;
    }
    if (result.data.content.dataType !== "moveObject") {
      throw new Error("Price feed type mismatch");
    }
<<<<<<< HEAD
    const priceInfoObjectId = result.data.content.fields.value;
    const priceInfo = await provider.getObject({
=======
    return result.data.content.fields.value;
  }

  async getPriceFeed(feedId: string) {
    const provider = this.getProvider();
    let priceInfoObjectId = await this.getPriceFeedObjectId(feedId);
    if (!priceInfoObjectId) return undefined;
    let priceInfo = await provider.getObject({
>>>>>>> 20d8eec0
      id: priceInfoObjectId,
      options: { showContent: true },
    });
    if (!priceInfo.data || !priceInfo.data.content) {
      throw new Error(
        `Price feed ID ${priceInfoObjectId} in price table but object not found!!`
      );
    }
    if (priceInfo.data.content.dataType !== "moveObject") {
      throw new Error(
        `Expected ${priceInfoObjectId} to be a moveObject (PriceInfoObject)`
      );
    }
    return {
      emaPrice: await this.parsePrice(
        priceInfo.data.content.fields.price_info.fields.price_feed.fields
          .ema_price
      ),
      price: await this.parsePrice(
        priceInfo.data.content.fields.price_info.fields.price_feed.fields.price
      ),
    };
  }

  /**
   * Given a signed VAA, execute the migration instruction on the pyth contract.
   * The payload of the VAA can be obtained from the `getUpgradePackagePayload` method.
   * @param vaa
   * @param keypair used to sign the transaction
   */
  async executeMigrateInstruction(vaa: Buffer, keypair: Ed25519Keypair) {
    const tx = new TransactionBlock();
    const packageId = await this.getPythPackageId();
<<<<<<< HEAD
    const decreeReceipt = await this.getVaaDecreeReceipt(tx, packageId, vaa);
=======
    let verificationReceipt = await this.getVaaVerificationReceipt(
      tx,
      packageId,
      vaa
    );
>>>>>>> 20d8eec0

    tx.moveCall({
      target: `${packageId}::migrate::migrate`,
      arguments: [tx.object(this.stateId), verificationReceipt],
    });

    return this.executeTransaction(tx, keypair);
  }

<<<<<<< HEAD
  async executeUpdatePriceFeed(): Promise<TxResult> {
    throw new Error("Not implemented");
=======
  async executeUpdatePriceFeed(senderPrivateKey: string, vaas: Buffer[]) {
    // We need the feed ids to be able to execute the transaction
    // it may be possible to get them from the VAA but in batch transactions,
    // it is also possible to hava fewer feeds that user wants to update compared to
    // what exists in the VAA.
    throw new Error("Use executeUpdatePriceFeedWithFeeds instead");
  }

  getSdkClient(): SuiPythClient {
    return new SuiPythClient(
      this.getProvider(),
      this.stateId,
      this.wormholeStateId
    );
  }

  async executeUpdatePriceFeedWithFeeds(
    senderPrivateKey: string,
    vaas: Buffer[],
    feedIds: string[]
  ) {
    const tx = new TransactionBlock();
    const client = this.getSdkClient();
    await client.updatePriceFeeds(tx, vaas, feedIds);
    const keypair = Ed25519Keypair.fromSecretKey(
      Buffer.from(senderPrivateKey, "hex")
    );
    let result = await this.executeTransaction(tx, keypair);
    return result.digest;
  }
  async executeCreatePriceFeed(senderPrivateKey: string, vaas: Buffer[]) {
    const tx = new TransactionBlock();
    const client = this.getSdkClient();
    await client.createPriceFeed(tx, vaas);
    const keypair = Ed25519Keypair.fromSecretKey(
      Buffer.from(senderPrivateKey, "hex")
    );

    let result = await this.executeTransaction(tx, keypair);
    return result.digest;
>>>>>>> 20d8eec0
  }

  async executeGovernanceInstruction(
    senderPrivateKey: PrivateKey,
    vaa: Buffer
  ) {
    const keypair = Ed25519Keypair.fromSecretKey(
      Buffer.from(senderPrivateKey, "hex")
    );
    const tx = new TransactionBlock();
    const packageId = await this.getPythPackageId();
<<<<<<< HEAD
    const decreeReceipt = await this.getVaaDecreeReceipt(tx, packageId, vaa);
=======
    let verificationReceipt = await this.getVaaVerificationReceipt(
      tx,
      packageId,
      vaa
    );
>>>>>>> 20d8eec0

    tx.moveCall({
      target: `${packageId}::governance::execute_governance_instruction`,
      arguments: [tx.object(this.stateId), verificationReceipt],
    });

    const result = await this.executeTransaction(tx, keypair);
    return { id: result.digest, info: result };
  }

  async executeUpgradeInstruction(
    vaa: Buffer,
    keypair: Ed25519Keypair,
    modules: number[][],
    dependencies: string[]
  ) {
    const tx = new TransactionBlock();
    const packageId = await this.getPythPackageId();
<<<<<<< HEAD
    const decreeReceipt = await this.getVaaDecreeReceipt(tx, packageId, vaa);
=======
    let verificationReceipt = await this.getVaaVerificationReceipt(
      tx,
      packageId,
      vaa
    );
>>>>>>> 20d8eec0

    const [upgradeTicket] = tx.moveCall({
      target: `${packageId}::contract_upgrade::authorize_upgrade`,
      arguments: [tx.object(this.stateId), verificationReceipt],
    });

    const [upgradeReceipt] = tx.upgrade({
      modules,
      dependencies,
      packageId: packageId,
      ticket: upgradeTicket,
    });

    tx.moveCall({
      target: `${packageId}::contract_upgrade::commit_upgrade`,
      arguments: [tx.object(this.stateId), upgradeReceipt],
    });
    const result = await this.executeTransaction(tx, keypair);
    return { id: result.digest, info: result };
  }

  /**
   * Utility function to get the verification receipt object for a VAA that can be
   * used to authorize a governance instruction.
   * @param tx
   * @param packageId pyth package id
   * @param vaa
   * @private
   */
  async getVaaVerificationReceipt(
    tx: TransactionBlock,
    packageId: string,
    vaa: Buffer
  ) {
    const wormholePackageId = await this.getWormholePackageId();
<<<<<<< HEAD
    const [decreeTicket] = tx.moveCall({
      target: `${packageId}::set_update_fee::authorize_governance`,
      arguments: [tx.object(this.stateId), tx.pure(false)],
    });
=======
>>>>>>> 20d8eec0

    const [verifiedVAA] = tx.moveCall({
      target: `${wormholePackageId}::vaa::parse_and_verify`,
      arguments: [
        tx.object(this.wormholeStateId),
        tx.pure(Array.from(vaa)),
        tx.object(SUI_CLOCK_OBJECT_ID),
      ],
    });

<<<<<<< HEAD
    const [decreeReceipt] = tx.moveCall({
      target: `${wormholePackageId}::governance_message::verify_vaa`,
      arguments: [tx.object(this.wormholeStateId), verifiedVAA, decreeTicket],
      typeArguments: [`${packageId}::governance_witness::GovernanceWitness`],
=======
    let [verificationReceipt] = tx.moveCall({
      target: `${packageId}::governance::verify_vaa`,
      arguments: [tx.object(this.stateId), verifiedVAA],
>>>>>>> 20d8eec0
    });
    return verificationReceipt;
  }

  /**
   * Given a transaction block and a keypair, sign and execute it
   * Sets the gas budget to 2x the estimated gas cost
   * @param tx
   * @param keypair
   * @private
   */
  private async executeTransaction(
    tx: TransactionBlock,
    keypair: Ed25519Keypair
  ) {
    const provider = this.getProvider();
    const txBlock = {
      transactionBlock: tx,
      options: {
        showEffects: true,
        showEvents: true,
      },
    };
    const wallet = new RawSigner(keypair, provider);
    const gasCost = await wallet.getGasCostEstimation(txBlock);
    tx.setGasBudget(gasCost * BigInt(2));
    return wallet.signAndExecuteTransactionBlock(txBlock);
  }

  async getValidTimePeriod() {
    const fields = await this.getStateFields();
    return Number(fields.stale_price_threshold);
  }

  async getDataSources(): Promise<DataSource[]> {
    const provider = this.getProvider();
    const result = await provider.getDynamicFieldObject({
      parentId: this.stateId,
      name: {
        type: "vector<u8>",
        value: "data_sources",
      },
    });
    if (!result.data || !result.data.content) {
      throw new Error(
        "Data Sources not found, contract may not be initialized"
      );
    }
    if (result.data.content.dataType !== "moveObject") {
      throw new Error("Data Sources type mismatch");
    }
    return result.data.content.fields.value.fields.keys.map(
      ({ fields }: any) => {
        return {
          emitterChain: Number(fields.emitter_chain),
          emitterAddress: Buffer.from(
            fields.emitter_address.fields.value.fields.data
          ).toString("hex"),
        };
      }
    );
  }

  async getGovernanceDataSource(): Promise<DataSource> {
    const fields = await this.getStateFields();
    const governanceFields = fields.governance_data_source.fields;
    const chainId = governanceFields.emitter_chain;
    const emitterAddress =
      governanceFields.emitter_address.fields.value.fields.data;
    return {
      emitterChain: Number(chainId),
      emitterAddress: Buffer.from(emitterAddress).toString("hex"),
    };
  }

  async getBaseUpdateFee() {
    const fields = await this.getStateFields();
    return { amount: fields.base_update_fee };
  }

  async getLastExecutedGovernanceSequence() {
    const fields = await this.getStateFields();
    return Number(fields.last_executed_governance_sequence);
  }

  getProvider() {
    return new JsonRpcProvider(new Connection({ fullnode: this.chain.rpcUrl }));
  }

  private async getStateFields() {
    const provider = this.getProvider();
    const result = await provider.getObject({
      id: this.stateId,
      options: { showContent: true },
    });
    if (
      !result.data ||
      !result.data.content ||
      result.data.content.dataType !== "moveObject"
    )
      throw new Error("Unable to fetch pyth state object");
    return result.data.content.fields;
  }
}<|MERGE_RESOLUTION|>--- conflicted
+++ resolved
@@ -9,12 +9,8 @@
 } from "@mysten/sui.js";
 import { Chain, SuiChain } from "../chains";
 import { DataSource } from "xc_admin_common";
-<<<<<<< HEAD
 import { Contract, PrivateKey, TxResult } from "../base";
-=======
-import { Contract } from "../base";
 import { SuiPythClient } from "@pythnetwork/pyth-sui-js";
->>>>>>> 20d8eec0
 
 export class SuiContract extends Contract {
   static type = "SuiContract";
@@ -136,19 +132,14 @@
     if (result.data.content.dataType !== "moveObject") {
       throw new Error("Price feed type mismatch");
     }
-<<<<<<< HEAD
-    const priceInfoObjectId = result.data.content.fields.value;
+    return result.data.content.fields.value;
+  }
+
+  async getPriceFeed(feedId: string) {
+    const provider = this.getProvider();
+    const priceInfoObjectId = await this.getPriceFeedObjectId(feedId);
+    if (!priceInfoObjectId) return undefined;
     const priceInfo = await provider.getObject({
-=======
-    return result.data.content.fields.value;
-  }
-
-  async getPriceFeed(feedId: string) {
-    const provider = this.getProvider();
-    let priceInfoObjectId = await this.getPriceFeedObjectId(feedId);
-    if (!priceInfoObjectId) return undefined;
-    let priceInfo = await provider.getObject({
->>>>>>> 20d8eec0
       id: priceInfoObjectId,
       options: { showContent: true },
     });
@@ -182,15 +173,11 @@
   async executeMigrateInstruction(vaa: Buffer, keypair: Ed25519Keypair) {
     const tx = new TransactionBlock();
     const packageId = await this.getPythPackageId();
-<<<<<<< HEAD
-    const decreeReceipt = await this.getVaaDecreeReceipt(tx, packageId, vaa);
-=======
-    let verificationReceipt = await this.getVaaVerificationReceipt(
+    const verificationReceipt = await this.getVaaVerificationReceipt(
       tx,
       packageId,
       vaa
     );
->>>>>>> 20d8eec0
 
     tx.moveCall({
       target: `${packageId}::migrate::migrate`,
@@ -200,11 +187,7 @@
     return this.executeTransaction(tx, keypair);
   }
 
-<<<<<<< HEAD
   async executeUpdatePriceFeed(): Promise<TxResult> {
-    throw new Error("Not implemented");
-=======
-  async executeUpdatePriceFeed(senderPrivateKey: string, vaas: Buffer[]) {
     // We need the feed ids to be able to execute the transaction
     // it may be possible to get them from the VAA but in batch transactions,
     // it is also possible to hava fewer feeds that user wants to update compared to
@@ -224,17 +207,20 @@
     senderPrivateKey: string,
     vaas: Buffer[],
     feedIds: string[]
-  ) {
+  ): Promise<TxResult> {
     const tx = new TransactionBlock();
     const client = this.getSdkClient();
     await client.updatePriceFeeds(tx, vaas, feedIds);
     const keypair = Ed25519Keypair.fromSecretKey(
       Buffer.from(senderPrivateKey, "hex")
     );
-    let result = await this.executeTransaction(tx, keypair);
-    return result.digest;
-  }
-  async executeCreatePriceFeed(senderPrivateKey: string, vaas: Buffer[]) {
+    const result = await this.executeTransaction(tx, keypair);
+    return { id: result.digest, info: result };
+  }
+  async executeCreatePriceFeed(
+    senderPrivateKey: string,
+    vaas: Buffer[]
+  ): Promise<TxResult> {
     const tx = new TransactionBlock();
     const client = this.getSdkClient();
     await client.createPriceFeed(tx, vaas);
@@ -242,29 +228,24 @@
       Buffer.from(senderPrivateKey, "hex")
     );
 
-    let result = await this.executeTransaction(tx, keypair);
-    return result.digest;
->>>>>>> 20d8eec0
+    const result = await this.executeTransaction(tx, keypair);
+    return { id: result.digest, info: result };
   }
 
   async executeGovernanceInstruction(
     senderPrivateKey: PrivateKey,
     vaa: Buffer
-  ) {
+  ): Promise<TxResult> {
     const keypair = Ed25519Keypair.fromSecretKey(
       Buffer.from(senderPrivateKey, "hex")
     );
     const tx = new TransactionBlock();
     const packageId = await this.getPythPackageId();
-<<<<<<< HEAD
-    const decreeReceipt = await this.getVaaDecreeReceipt(tx, packageId, vaa);
-=======
-    let verificationReceipt = await this.getVaaVerificationReceipt(
+    const verificationReceipt = await this.getVaaVerificationReceipt(
       tx,
       packageId,
       vaa
     );
->>>>>>> 20d8eec0
 
     tx.moveCall({
       target: `${packageId}::governance::execute_governance_instruction`,
@@ -283,15 +264,11 @@
   ) {
     const tx = new TransactionBlock();
     const packageId = await this.getPythPackageId();
-<<<<<<< HEAD
-    const decreeReceipt = await this.getVaaDecreeReceipt(tx, packageId, vaa);
-=======
-    let verificationReceipt = await this.getVaaVerificationReceipt(
+    const verificationReceipt = await this.getVaaVerificationReceipt(
       tx,
       packageId,
       vaa
     );
->>>>>>> 20d8eec0
 
     const [upgradeTicket] = tx.moveCall({
       target: `${packageId}::contract_upgrade::authorize_upgrade`,
@@ -327,13 +304,6 @@
     vaa: Buffer
   ) {
     const wormholePackageId = await this.getWormholePackageId();
-<<<<<<< HEAD
-    const [decreeTicket] = tx.moveCall({
-      target: `${packageId}::set_update_fee::authorize_governance`,
-      arguments: [tx.object(this.stateId), tx.pure(false)],
-    });
-=======
->>>>>>> 20d8eec0
 
     const [verifiedVAA] = tx.moveCall({
       target: `${wormholePackageId}::vaa::parse_and_verify`,
@@ -344,16 +314,9 @@
       ],
     });
 
-<<<<<<< HEAD
-    const [decreeReceipt] = tx.moveCall({
-      target: `${wormholePackageId}::governance_message::verify_vaa`,
-      arguments: [tx.object(this.wormholeStateId), verifiedVAA, decreeTicket],
-      typeArguments: [`${packageId}::governance_witness::GovernanceWitness`],
-=======
-    let [verificationReceipt] = tx.moveCall({
+    const [verificationReceipt] = tx.moveCall({
       target: `${packageId}::governance::verify_vaa`,
       arguments: [tx.object(this.stateId), verifiedVAA],
->>>>>>> 20d8eec0
     });
     return verificationReceipt;
   }
