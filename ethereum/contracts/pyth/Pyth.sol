// contracts/Bridge.sol
// SPDX-License-Identifier: Apache 2

pragma solidity ^0.8.0;

import "../libraries/external/BytesLib.sol";
import "@pythnetwork/pyth-sdk-solidity/AbstractPyth.sol";
import "@pythnetwork/pyth-sdk-solidity/PythStructs.sol";

import "./PythGetters.sol";
import "./PythSetters.sol";
import "./PythInternalStructs.sol";

abstract contract Pyth is PythGetters, PythSetters, AbstractPyth {
    using BytesLib for bytes;

    function initialize(
        address wormhole,
        uint16 pyth2WormholeChainId,
        bytes32 pyth2WormholeEmitter
    ) virtual public {
        setWormhole(wormhole);
        setPyth2WormholeChainId(pyth2WormholeChainId);
        setPyth2WormholeEmitter(pyth2WormholeEmitter);
    }

    function updatePriceBatchFromVm(bytes memory encodedVm) private returns (PythInternalStructs.BatchPriceAttestation memory bpa) {
        (IWormhole.VM memory vm, bool valid, string memory reason) = wormhole().parseAndVerifyVM(encodedVm);

        require(valid, reason);
        require(verifyPythVM(vm), "invalid data source chain/emitter ID");

        PythInternalStructs.BatchPriceAttestation memory batch = parseBatchPriceAttestation(vm.payload);

        uint freshPrices = 0;

        for (uint i = 0; i < batch.attestations.length; i++) {
            PythInternalStructs.PriceAttestation memory attestation = batch.attestations[i];

            PythInternalStructs.PriceInfo memory latestPrice = latestPriceInfo(attestation.priceId);

            bool fresh = false;
            if(attestation.attestationTime > latestPrice.attestationTime) {
                freshPrices += 1;
                fresh = true;
                setLatestPriceInfo(attestation.priceId, newPriceInfo(attestation));
            }

            emit PriceFeedUpdate(attestation.priceId, fresh, vm.emitterChainId, vm.sequence, latestPrice.priceFeed.publishTime,
                attestation.publishTime, attestation.price, attestation.conf);
        }

        emit BatchPriceFeedUpdate(vm.emitterChainId, vm.sequence, batch.attestations.length, freshPrices);

        return batch;
    }

    function updatePriceFeeds(bytes[] calldata updateData) public override payable {
        uint requiredFee = getUpdateFee(updateData.length);
        require(msg.value >= requiredFee, "Insufficient paid fee amount");
        payable(msg.sender).transfer(msg.value - requiredFee);
 
        for(uint i = 0; i < updateData.length; i++) {
            updatePriceBatchFromVm(updateData[i]);
        }

        emit UpdatePriceFeeds(msg.sender, updateData.length, requiredFee);
    }

    function getUpdateFee(uint updateDataSize) public override view returns (uint feeAmount) {
        return singleUpdateFeeInWei() * updateDataSize;
    }

    function newPriceInfo(PythInternalStructs.PriceAttestation memory pa) private view returns (PythInternalStructs.PriceInfo memory info) {
        info.attestationTime = pa.attestationTime;
        info.arrivalTime = block.timestamp;
        info.arrivalBlock = block.number;

        info.priceFeed.id = pa.priceId;
        info.priceFeed.price = pa.price;
        info.priceFeed.conf = pa.conf;
        info.priceFeed.expo = pa.expo;
        info.priceFeed.status = PythStructs.PriceStatus(pa.status);
        info.priceFeed.emaPrice = pa.emaPrice;
        info.priceFeed.emaConf = pa.emaConf;
        info.priceFeed.productId = pa.productId;
        info.priceFeed.numPublishers = pa.numPublishers;
        info.priceFeed.maxNumPublishers = pa.maxNumPublishers;
        info.priceFeed.prevConf = pa.prevConf;
        info.priceFeed.prevPublishTime = pa.prevPublishTime;
        info.priceFeed.prevPrice = pa.prevPrice;
        info.priceFeed.publishTime = pa.publishTime;
        return info;
    }

    function verifyPythVM(IWormhole.VM memory vm) private view returns (bool valid) {
        return isValidDataSource(vm.emitterChainId, vm.emitterAddress); 
    }


    function parseBatchPriceAttestation(bytes memory encoded) public pure returns (PythInternalStructs.BatchPriceAttestation memory bpa) {
        uint index = 0;

        // Check header
        bpa.header.magic = encoded.toUint32(index);
        index += 4;
        require(bpa.header.magic == 0x50325748, "invalid magic value");

        bpa.header.versionMajor = encoded.toUint16(index);
        index += 2;
        require(bpa.header.versionMajor == 3, "invalid version major, expected 3");

        bpa.header.versionMinor = encoded.toUint16(index);
        index += 2;
        require(bpa.header.versionMinor >= 0, "invalid version minor, expected 0 or more");

        bpa.header.hdrSize = encoded.toUint16(index);
        index += 2;

        // NOTE(2022-04-19): Currently, only payloadId comes after
        // hdrSize. Future extra header fields must be read using a
        // separate offset to respect hdrSize, i.e.:
        //
        // uint hdrIndex = 0;
        // bpa.header.payloadId = encoded.toUint8(index + hdrIndex);
        // hdrIndex += 1;
        //
        // bpa.header.someNewField = encoded.toUint32(index + hdrIndex);
        // hdrIndex += 4;
        //
        // // Skip remaining unknown header bytes
        // index += bpa.header.hdrSize;

        bpa.header.payloadId = encoded.toUint8(index);

        // Skip remaining unknown header bytes
        index += bpa.header.hdrSize;

        // Payload ID of 2 required for batch headerBa
        require(bpa.header.payloadId == 2, "invalid payload ID, expected 2 for BatchPriceAttestation");

        // Parse the number of attestations
        bpa.nAttestations = encoded.toUint16(index);
        index += 2;

        // Parse the attestation size
        bpa.attestationSize = encoded.toUint16(index);
        index += 2;
        require(encoded.length == (index + (bpa.attestationSize * bpa.nAttestations)), "invalid BatchPriceAttestation size");

        bpa.attestations = new PythInternalStructs.PriceAttestation[](bpa.nAttestations);

        // Deserialize each attestation
        for (uint j=0; j < bpa.nAttestations; j++) {
            // NOTE: We don't advance the global index immediately.
            // attestationIndex is an attestation-local offset used
            // for readability and easier debugging.
            uint attestationIndex = 0;

            // Attestation
            bpa.attestations[j].productId = encoded.toBytes32(index + attestationIndex);
            attestationIndex += 32;

            bpa.attestations[j].priceId = encoded.toBytes32(index + attestationIndex);
            attestationIndex += 32;

            bpa.attestations[j].price = int64(encoded.toUint64(index + attestationIndex));
            attestationIndex += 8;

            bpa.attestations[j].conf = encoded.toUint64(index + attestationIndex);
            attestationIndex += 8;

            bpa.attestations[j].expo = int32(encoded.toUint32(index + attestationIndex));
            attestationIndex += 4;

            bpa.attestations[j].emaPrice = int64(encoded.toUint64(index + attestationIndex));
            attestationIndex += 8;

            bpa.attestations[j].emaConf = encoded.toUint64(index + attestationIndex);
            attestationIndex += 8;

            bpa.attestations[j].status = encoded.toUint8(index + attestationIndex);
            attestationIndex += 1;

            bpa.attestations[j].numPublishers = encoded.toUint32(index + attestationIndex);
            attestationIndex += 4;

            bpa.attestations[j].maxNumPublishers = encoded.toUint32(index + attestationIndex);
            attestationIndex += 4;

            bpa.attestations[j].attestationTime = encoded.toUint64(index + attestationIndex);
            attestationIndex += 8;

            bpa.attestations[j].publishTime = encoded.toUint64(index + attestationIndex);
            attestationIndex += 8;

            bpa.attestations[j].prevPublishTime = encoded.toUint64(index + attestationIndex);
            attestationIndex += 8;

            bpa.attestations[j].prevPrice = int64(encoded.toUint64(index + attestationIndex));
            attestationIndex += 8;

            bpa.attestations[j].prevConf = encoded.toUint64(index + attestationIndex);
            attestationIndex += 8;

            require(attestationIndex <= bpa.attestationSize, "INTERNAL: Consumed more than `attestationSize` bytes");

            // Respect specified attestation size for forward-compat
            index += bpa.attestationSize;
        }
    }

    function queryPriceFeed(bytes32 id) public view override returns (PythStructs.PriceFeed memory priceFeed){

        // Look up the latest price info for the given ID
        PythInternalStructs.PriceInfo memory info = latestPriceInfo(id);
        require(info.priceFeed.id != 0, "no price feed found for the given price id");

        // Check that there is not a significant difference between this chain's time
        // and the price publish time.
<<<<<<< HEAD
        if (diff(block.timestamp, info.priceFeed.publishTime) > validTimePeriodSeconds()) {
=======
        if (info.priceFeed.status == PythStructs.PriceStatus.TRADING && 
            absDiff(block.timestamp, info.priceFeed.publishTime) > VALID_TIME_PERIOD_SECS) {
>>>>>>> c058f2ff
            info.priceFeed.status = PythStructs.PriceStatus.UNKNOWN;
            // getLatestAvailablePrice* gets prevPrice when status is
            // unknown. So, now that status is being set to unknown,
            // we should move the current price to the previous
            // price to ensure getLatestAvailablePrice* works
            // as intended.
            info.priceFeed.prevPrice = info.priceFeed.price;
            info.priceFeed.prevConf = info.priceFeed.conf;
            info.priceFeed.prevPublishTime = info.priceFeed.publishTime;
        }

        return info.priceFeed;
    }

    function absDiff(uint x, uint y) private pure returns (uint) {
        if (x > y) {
            return x - y;
        } else {
            return y - x;
        }
    }
}<|MERGE_RESOLUTION|>--- conflicted
+++ resolved
@@ -218,12 +218,8 @@
 
         // Check that there is not a significant difference between this chain's time
         // and the price publish time.
-<<<<<<< HEAD
-        if (diff(block.timestamp, info.priceFeed.publishTime) > validTimePeriodSeconds()) {
-=======
         if (info.priceFeed.status == PythStructs.PriceStatus.TRADING && 
             absDiff(block.timestamp, info.priceFeed.publishTime) > VALID_TIME_PERIOD_SECS) {
->>>>>>> c058f2ff
             info.priceFeed.status = PythStructs.PriceStatus.UNKNOWN;
             // getLatestAvailablePrice* gets prevPrice when status is
             // unknown. So, now that status is being set to unknown,
