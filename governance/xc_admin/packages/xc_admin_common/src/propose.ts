import {
  PublicKey,
  Transaction,
  TransactionInstruction,
  SYSVAR_RENT_PUBKEY,
  SYSVAR_CLOCK_PUBKEY,
  SystemProgram,
  ConfirmOptions,
  sendAndConfirmRawTransaction,
} from "@solana/web3.js";
import { BN } from "bn.js";
import { AnchorProvider } from "@coral-xyz/anchor";
import {
  createWormholeProgramInterface,
  deriveWormholeBridgeDataKey,
  deriveEmitterSequenceKey,
  deriveFeeCollectorKey,
} from "@certusone/wormhole-sdk/lib/cjs/solana/wormhole";
import { ExecutePostedVaa } from "./governance_payload/ExecutePostedVaa";
import { getOpsKey } from "./multisig";
import { PythCluster } from "@pythnetwork/client/lib/cluster";
import { Wallet } from "@coral-xyz/anchor/dist/cjs/provider";
import SquadsMesh, { getIxAuthorityPDA, getTxPDA } from "@sqds/mesh";
import { MultisigAccount } from "@sqds/mesh/lib/types";
import { mapKey } from "./remote_executor";
import { WORMHOLE_ADDRESS } from "./wormhole";
import {
  TransactionBuilder,
  sendTransactions,
} from "@pythnetwork/solana-utils";
import {
  PACKET_DATA_SIZE_WITH_ROOM_FOR_COMPUTE_BUDGET,
  PriorityFeeConfig,
} from "@pythnetwork/solana-utils";
import NodeWallet from "@coral-xyz/anchor/dist/cjs/nodewallet";

export const MAX_EXECUTOR_PAYLOAD_SIZE =
  PACKET_DATA_SIZE_WITH_ROOM_FOR_COMPUTE_BUDGET - 687; // Bigger payloads won't fit in one addInstruction call when adding to the proposal
export const MAX_INSTRUCTIONS_PER_PROPOSAL = 256 - 1;
<<<<<<< HEAD
export const TIMEOUT = 10;
export const MAX_RETRY_PROPOSE = 70;
=======
>>>>>>> 972a9a1e

type SquadInstruction = {
  instruction: TransactionInstruction;
  authorityIndex?: number;
  authorityBump?: number;
  authorityType?: string;
};

/**
 * A multisig vault can sign arbitrary instructions with various vault-controlled PDAs, if the multisig approves.
 * This of course allows the vault to interact with programs on the same blockchain, but a vault also has two
 * other significant capabilities:
 * 1. It can execute arbitrary transactions on other blockchains that have the Remote Executor program.
 *    This allows e.g., a vault on solana mainnet to control programs deployed on PythNet.
 * 2. It can send wormhole messages from the vault authority. This allows the vault to control programs
 *    on other chains using Pyth governance messages.
 */
export class MultisigVault {
  public wallet: Wallet;
  /// The cluster that this multisig lives on
  public cluster: PythCluster;
  public squad: SquadsMesh;
  public vault: PublicKey;

  constructor(
    wallet: Wallet,
    cluster: PythCluster,
    squad: SquadsMesh,
    vault: PublicKey
  ) {
    this.wallet = wallet;
    this.cluster = cluster;
    this.squad = squad;
    this.vault = vault;
  }

  public async getMultisigAccount(): Promise<MultisigAccount> {
    return this.squad.getMultisig(this.vault);
  }

  /**
   * Get the PDA that the vault can sign for on `cluster`. If `cluster` is remote, this PDA
   * is the PDA of the remote executor program representing the vault's Wormhole emitter address.
   * @param cluster
   */
  public async getVaultAuthorityPDA(cluster?: PythCluster): Promise<PublicKey> {
    const msAccount = await this.getMultisigAccount();
    const localAuthorityPDA = await this.squad.getAuthorityPDA(
      msAccount.publicKey,
      msAccount.authorityIndex
    );

    if (cluster === undefined || cluster === this.cluster) {
      return localAuthorityPDA;
    } else {
      return mapKey(localAuthorityPDA);
    }
  }

  public wormholeAddress(): PublicKey | undefined {
    // TODO: we should configure the wormhole address as a vault parameter.
    return WORMHOLE_ADDRESS[this.cluster];
  }

  // TODO: does this need a cluster argument?
  public async getAuthorityPDA(authorityIndex: number = 1): Promise<PublicKey> {
    return this.squad.getAuthorityPDA(this.vault, authorityIndex);
  }

  // NOTE: this function probably doesn't belong on this class, but it makes it easier to refactor so we'll leave
  // it here for now.
  public getAnchorProvider(opts?: ConfirmOptions): AnchorProvider {
    if (opts === undefined) {
      opts = AnchorProvider.defaultOptions();
    }

    return new AnchorProvider(
      this.squad.connection,
      this.squad.wallet as Wallet,
      opts
    );
  }

  // Convenience wrappers around squads methods

  public async createProposalIx(
    proposalIndex: number
  ): Promise<[TransactionInstruction, PublicKey]> {
    const msAccount = await this.squad.getMultisig(this.vault);

    const ix = await this.squad.buildCreateTransaction(
      msAccount.publicKey,
      msAccount.authorityIndex,
      proposalIndex
    );

    const newProposalAddress = getTxPDA(
      this.vault,
      new BN(proposalIndex),
      this.squad.multisigProgramId
    )[0];

    return [ix, newProposalAddress];
  }

  public async activateProposalIx(
    proposalAddress: PublicKey
  ): Promise<TransactionInstruction> {
    return await this.squad.buildActivateTransaction(
      this.vault,
      proposalAddress
    );
  }

  public async approveProposalIx(
    proposalAddress: PublicKey
  ): Promise<TransactionInstruction> {
    return await this.squad.buildApproveTransaction(
      this.vault,
      proposalAddress
    );
  }

  public async addMemberIx(
    member: PublicKey,
    targetVault: PublicKey
  ): Promise<TransactionInstruction> {
    return await this.squad.buildAddMember(
      targetVault,
      await this.getAuthorityPDA(),
      member
    );
  }

  public async removeMemberIx(
    member: PublicKey,
    targetVault: PublicKey
  ): Promise<TransactionInstruction> {
    return await this.squad.buildRemoveMember(
      targetVault,
      await this.getAuthorityPDA(),
      member
    );
  }

  // Propose instructions

  /**
   * Same as proposeWormholeMessageWithPayer, but uses the predefined ops key for the vault
   * If the vault is not configured with an ops key, this will throw an error.
   * @param payload the bytes to send as the wormhole message's payload.
   * @returns the newly created proposal's public key
   */
  public async proposeWormholeMessage(payload: Buffer): Promise<PublicKey> {
    return this.proposeWormholeMessageWithPayer(payload, getOpsKey(this.vault));
  }

  /**
   * Propose submitting `payload` as a wormhole message. If the proposal is approved, the sent message
   * will have `this.getVaultAuthorityPda()` as its emitter address.
   * @param payload the bytes to send as the wormhole message's payload.
   * @param messagePayer key used as the payer for the wormhole message instruction
   * @returns the newly created proposal's public key
   */
  public async proposeWormholeMessageWithPayer(
    payload: Buffer,
    messagePayer: PublicKey
  ): Promise<PublicKey> {
    return this.proposeWormholeMultipleMessagesWithPayer(
      [payload],
      messagePayer
    );
  }

  /**
   * Propose submitting `payload` as a wormhole message. If the proposal is approved, the sent message
   * will have `this.getVaultAuthorityPda()` as its emitter address.
   * @param payloads array of the bytes to send as the wormhole message's payload.
   * @param messagePayer key used as the payer for the wormhole message instruction
   * @param proposalAddress the proposal address to use. If not provided, a new proposal will be created. This is useful when because of RPC issues the script can not run until the end successfully.
   * @returns the newly created proposal's public key
   */
  public async proposeWormholeMultipleMessagesWithPayer(
    payloads: Buffer[],
    messagePayer: PublicKey,
    proposalAddress?: PublicKey,
    priorityFeeConfig: PriorityFeeConfig = {}
  ): Promise<PublicKey> {
    const msAccount = await this.getMultisigAccount();

    let ixToSend: TransactionInstruction[] = [];
    let startingIndex = 0;
    if (proposalAddress === undefined) {
      const [proposalIx, newProposalAddress] = await this.createProposalIx(
        msAccount.transactionIndex + 1
      );
      ixToSend.push(proposalIx);
      proposalAddress = newProposalAddress;
    } else {
      const transaction = await this.squad.getTransaction(proposalAddress);
      startingIndex = transaction.instructionIndex;
    }
    if (payloads.length > MAX_INSTRUCTIONS_PER_PROPOSAL)
      throw new Error(
        "Too many messages in proposal, multiple proposal not supported yet"
      );

    for (let i = startingIndex; i < payloads.length; i++) {
      const instructionToPropose = await getPostMessageInstruction(
        this.squad,
        this.vault,
        proposalAddress,
        1 + i,
        this.wormholeAddress()!,
        payloads[i],
        messagePayer
      );
      ixToSend.push(
        await this.squad.buildAddInstruction(
          this.vault,
          proposalAddress,
          instructionToPropose.instruction,
          1 + i,
          instructionToPropose.authorityIndex,
          instructionToPropose.authorityBump,
          instructionToPropose.authorityType
        )
      );
    }
    ixToSend.push(await this.activateProposalIx(proposalAddress));
    ixToSend.push(await this.approveProposalIx(proposalAddress));

    const txToSend = TransactionBuilder.batchIntoLegacyTransactions(
      ixToSend,
      priorityFeeConfig
    );
    await this.sendAllTransactions(txToSend);
    return proposalAddress;
  }

  /**
   * Propose an array of `TransactionInstructions` as one or more proposals
   * @param instructions instructions that will be proposed
   * @param targetCluster the cluster where the instructions should be executed. If the cluster is not the
   * same as the one this multisig is on, execution will use wormhole and the remote executor program.
   * @returns the newly created proposals' public keys
   */
  public async proposeInstructions(
    instructions: TransactionInstruction[],
    targetCluster: PythCluster,
    priorityFeeConfig: PriorityFeeConfig = {}
  ): Promise<PublicKey[]> {
    const msAccount = await this.getMultisigAccount();
    const newProposals = [];

    const remote = targetCluster != this.cluster;

    let ixToSend: TransactionInstruction[] = [];
    if (remote) {
      if (!this.wormholeAddress()) {
        throw new Error("Need wormhole address");
      }
      const batches = batchIntoExecutorPayload(instructions);

      for (let j = 0; j < batches.length; j += MAX_INSTRUCTIONS_PER_PROPOSAL) {
        const proposalIndex =
          msAccount.transactionIndex + 1 + j / MAX_INSTRUCTIONS_PER_PROPOSAL;
        const [proposalIx, newProposalAddress] = await this.createProposalIx(
          proposalIndex
        );
        ixToSend.push(proposalIx);
        newProposals.push(newProposalAddress);

        for (const [i, batch] of batches
          .slice(j, j + MAX_INSTRUCTIONS_PER_PROPOSAL)
          .entries()) {
          const squadIx = await wrapAsRemoteInstruction(
            this.squad,
            this.vault,
            newProposalAddress,
            batch,
            i + 1,
            this.wormholeAddress()!
          );
          ixToSend.push(
            await this.squad.buildAddInstruction(
              this.vault,
              newProposalAddress,
              squadIx.instruction,
              i + 1,
              squadIx.authorityIndex,
              squadIx.authorityBump,
              squadIx.authorityType
            )
          );
        }
        ixToSend.push(await this.activateProposalIx(newProposalAddress));
        ixToSend.push(await this.approveProposalIx(newProposalAddress));
      }
    } else {
      for (
        let j = 0;
        j < instructions.length;
        j += MAX_INSTRUCTIONS_PER_PROPOSAL
      ) {
        const proposalIndex =
          msAccount.transactionIndex + 1 + j / MAX_INSTRUCTIONS_PER_PROPOSAL;
        const [proposalIx, newProposalAddress] = await this.createProposalIx(
          proposalIndex
        );
        ixToSend.push(proposalIx);
        newProposals.push(newProposalAddress);

        for (let [i, instruction] of instructions
          .slice(j, j + MAX_INSTRUCTIONS_PER_PROPOSAL)
          .entries()) {
          ixToSend.push(
            await this.squad.buildAddInstruction(
              this.vault,
              newProposalAddress,
              instruction,
              i + 1
            )
          );
        }
        ixToSend.push(
          await this.squad.buildActivateTransaction(
            this.vault,
            newProposalAddress
          )
        );
        ixToSend.push(
          await this.squad.buildApproveTransaction(
            this.vault,
            newProposalAddress
          )
        );
      }
    }

    const txToSend = TransactionBuilder.batchIntoLegacyTransactions(
      ixToSend,
      priorityFeeConfig
    );

    await this.sendAllTransactions(txToSend);
    return newProposals;
  }

  async sendAllTransactions(transactions: Transaction[]) {
    const provider = this.getAnchorProvider({
      preflightCommitment: "confirmed",
      commitment: "confirmed",
    });

    for (const [index, tx] of transactions.entries()) {
      console.log("Trying transaction: ", index, " of ", transactions.length);
<<<<<<< HEAD

      let retries = 0;
      while (retries < TIMEOUT) {
=======
      let retry = true;
      while (true)
>>>>>>> 972a9a1e
        try {
          await sendTransactions(
            [{ tx, signers: [] }],
            provider.connection,
<<<<<<< HEAD
            this.squad.wallet as NodeWallet,
            MAX_RETRY_PROPOSE
=======
            this.squad.wallet as NodeWallet
>>>>>>> 972a9a1e
          );
          break;
        } catch (e) {
          console.log(e);
<<<<<<< HEAD
          retries++;
        }
      }
      if (retries === TIMEOUT) {
        throw new Error("Failed to send transaction");
      }
=======
        }
>>>>>>> 972a9a1e
    }
  }
}

/**
 * Batch instructions into batches for inclusion in a remote executor payload
 */
export function batchIntoExecutorPayload(
  instructions: TransactionInstruction[]
): TransactionInstruction[][] {
  let i = 0;
  const batches: TransactionInstruction[][] = [];
  while (i < instructions.length) {
    let j = i + 2;
    while (
      j < instructions.length &&
      getSizeOfExecutorInstructions(instructions.slice(i, j)) <=
        MAX_EXECUTOR_PAYLOAD_SIZE
    ) {
      j += 1;
    }
    const batch: TransactionInstruction[] = [];
    for (let k = i; k < j - 1; k += 1) {
      batch.push(instructions[k]);
    }
    i = j - 1;
    batches.push(batch);
  }
  return batches;
}

/** Get the size of instructions when serialized as in a remote executor payload */
export function getSizeOfExecutorInstructions(
  instructions: TransactionInstruction[]
) {
  return instructions
    .map((ix) => {
      return 32 + 4 + ix.keys.length * 34 + 4 + ix.data.length;
    })
    .reduce((a, b) => a + b);
}

/**
 * Wrap `instruction` in a Wormhole message for remote execution
 * @param squad Squads client
 * @param vault vault public key (the id of the multisig where these instructions should be proposed)
 * @param proposalAddress address of the proposal
 * @param instructions instructions to be wrapped in a Wormhole message
 * @param instructionIndex index of the instruction within the proposal
 * @param wormholeAddress address of the Wormhole bridge
 * @returns an instruction to be proposed
 */
export async function wrapAsRemoteInstruction(
  squad: SquadsMesh,
  vault: PublicKey,
  proposalAddress: PublicKey,
  instructions: TransactionInstruction[],
  instructionIndex: number,
  wormholeAddress: PublicKey
): Promise<SquadInstruction> {
  const buffer: Buffer = new ExecutePostedVaa("pythnet", instructions).encode();
  return await getPostMessageInstruction(
    squad,
    vault,
    proposalAddress,
    instructionIndex,
    wormholeAddress,
    buffer,
    getOpsKey(vault)
  );
}

/**
 * Returns a postMessage instruction that will post the provided payload to wormhole when the multisig approves the proposal
 * @param squad Squads client
 * @param vault vault public key (the id of the multisig where these instructions should be proposed)
 * @param proposalAddress address of the proposal
 * @param instructionIndex index of the instruction within the proposal
 * @param wormholeAddress address of the Wormhole bridge
 * @param payload the payload to be posted
 * @param messagePayer key used as the payer for the wormhole message instruction
 */
async function getPostMessageInstruction(
  squad: SquadsMesh,
  vault: PublicKey,
  proposalAddress: PublicKey,
  instructionIndex: number,
  wormholeAddress: PublicKey,
  payload: Buffer,
  messagePayer: PublicKey
): Promise<SquadInstruction> {
  const [messagePDA, messagePdaBump] = getIxAuthorityPDA(
    proposalAddress,
    new BN(instructionIndex),
    squad.multisigProgramId
  );

  const emitter = squad.getAuthorityPDA(vault, 1);
  const provider = new AnchorProvider(
    squad.connection,
    squad.wallet as Wallet,
    AnchorProvider.defaultOptions()
  );
  const wormholeProgram = createWormholeProgramInterface(
    wormholeAddress,
    provider
  );

  const accounts = getPostMessageAccounts(
    wormholeAddress,
    emitter,
    messagePayer,
    messagePDA
  );

  return {
    instruction: await wormholeProgram.methods
      .postMessage(0, payload, 0)
      .accounts(accounts)
      .instruction(),
    authorityIndex: instructionIndex,
    authorityBump: messagePdaBump,
    authorityType: "custom",
  };
}

function getPostMessageAccounts(
  wormholeAddress: PublicKey,
  emitter: PublicKey,
  payer: PublicKey,
  message: PublicKey
) {
  return {
    bridge: deriveWormholeBridgeDataKey(wormholeAddress),
    message,
    emitter,
    sequence: deriveEmitterSequenceKey(emitter, wormholeAddress),
    payer,
    feeCollector: deriveFeeCollectorKey(wormholeAddress),
    clock: SYSVAR_CLOCK_PUBKEY,
    rent: SYSVAR_RENT_PUBKEY,
    systemProgram: SystemProgram.programId,
  };
}<|MERGE_RESOLUTION|>--- conflicted
+++ resolved
@@ -37,11 +37,8 @@
 export const MAX_EXECUTOR_PAYLOAD_SIZE =
   PACKET_DATA_SIZE_WITH_ROOM_FOR_COMPUTE_BUDGET - 687; // Bigger payloads won't fit in one addInstruction call when adding to the proposal
 export const MAX_INSTRUCTIONS_PER_PROPOSAL = 256 - 1;
-<<<<<<< HEAD
 export const TIMEOUT = 10;
 export const MAX_RETRY_PROPOSE = 70;
-=======
->>>>>>> 972a9a1e
 
 type SquadInstruction = {
   instruction: TransactionInstruction;
@@ -399,38 +396,25 @@
 
     for (const [index, tx] of transactions.entries()) {
       console.log("Trying transaction: ", index, " of ", transactions.length);
-<<<<<<< HEAD
 
       let retries = 0;
       while (retries < TIMEOUT) {
-=======
-      let retry = true;
-      while (true)
->>>>>>> 972a9a1e
         try {
           await sendTransactions(
             [{ tx, signers: [] }],
             provider.connection,
-<<<<<<< HEAD
             this.squad.wallet as NodeWallet,
             MAX_RETRY_PROPOSE
-=======
-            this.squad.wallet as NodeWallet
->>>>>>> 972a9a1e
           );
           break;
         } catch (e) {
           console.log(e);
-<<<<<<< HEAD
           retries++;
         }
       }
       if (retries === TIMEOUT) {
-        throw new Error("Failed to send transaction");
+        throw new Error("Too many retries");
       }
-=======
-        }
->>>>>>> 972a9a1e
     }
   }
 }
