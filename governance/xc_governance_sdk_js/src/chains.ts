import { CHAINS as WORMHOLE_CHAINS } from "@certusone/wormhole-sdk";

export { CHAINS as WORMHOLE_CHAINS } from "@certusone/wormhole-sdk";
export const RECEIVER_CHAINS = {
  cronos: 60001,
  kcc: 60002,
  zksync: 60003,
<<<<<<< HEAD
  polygon_zkevm: 60004,
=======
  shimmer: 60004,
  gnosis: 60005,
  evmos: 60006,
  neon: 60007,
>>>>>>> cbcc2940
};

// If there is any overlapping value the receiver chain will replace the wormhole
// value and that is an expected behavior.
export const CHAINS = { ...WORMHOLE_CHAINS, ...RECEIVER_CHAINS };
export declare type ChainName = keyof typeof CHAINS;
export declare type ChainId = typeof CHAINS[ChainName];<|MERGE_RESOLUTION|>--- conflicted
+++ resolved
@@ -5,14 +5,11 @@
   cronos: 60001,
   kcc: 60002,
   zksync: 60003,
-<<<<<<< HEAD
-  polygon_zkevm: 60004,
-=======
   shimmer: 60004,
   gnosis: 60005,
   evmos: 60006,
   neon: 60007,
->>>>>>> cbcc2940
+  polygon_zkevm: 60008,
 };
 
 // If there is any overlapping value the receiver chain will replace the wormhole
