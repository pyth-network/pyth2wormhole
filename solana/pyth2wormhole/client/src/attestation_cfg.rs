--- conflicted
+++ resolved
@@ -30,18 +30,15 @@
         default // Uses Option::default() which is None
     )]
     pub mapping_addr: Option<Pubkey>,
-<<<<<<< HEAD
     /// The known symbol list will be reloaded based off this
     /// interval, to account for mapping changes. Note: This interval
     /// will interrupt attestation scheduling jobs regardless of
     /// mapping_addr set/unset status.
     #[serde(default = "default_mapping_reload_interval_mins")]
     pub mapping_reload_interval_mins: u64,
-=======
     #[serde(default = "default_min_rpc_interval_ms")]
     /// Rate-limiting minimum delay between RPC requests in milliseconds"
     pub min_rpc_interval_ms: u64,
->>>>>>> b3dbc960
     pub symbol_groups: Vec<SymbolGroup>,
 }
 
@@ -115,13 +112,12 @@
     10_000 // 10s
 }
 
-<<<<<<< HEAD
 pub const fn default_mapping_reload_interval_mins() -> u64 {
     15
-=======
+}
+
 pub const fn default_min_rpc_interval_ms() -> u64 {
     150
->>>>>>> b3dbc960
 }
 
 pub const fn default_min_interval_secs() -> u64 {
