--- conflicted
+++ resolved
@@ -439,7 +439,6 @@
                 }
             };
 
-<<<<<<< HEAD
             let mut prod_name = "";
             for (key, val) in prod.iter() {
                 if key.eq_ignore_ascii_case("symbol") {
@@ -448,9 +447,6 @@
             }
 
             let mut price_addr = prod.px_acc.clone();
-=======
-            let mut price_addr = prod.px_acc;
->>>>>>> 51514dcd
             let mut n_prod_prices = 0;
 
             // the product might have no price, can happen in tilt due to race-condition, failed tx to add price, ...
@@ -476,15 +472,7 @@
                     }
                 };
 
-                // Append to existing set or create a new map entry
-<<<<<<< HEAD
                 price_accounts.insert(price_addr);
-=======
-                ret.entry(*prod_addr)
-                    .or_insert(HashSet::new())
-                    .insert(price_addr);
-
->>>>>>> 51514dcd
                 n_prod_prices += 1;
 
                 if price.next == Pubkey::default() {
