--- conflicted
+++ resolved
@@ -13,6 +13,7 @@
     message::P2WMessageQueue,
     pyth2wormhole::Pyth2WormholeConfig,
     util::{
+        start_metrics_server,
         RLMutex,
         RLMutexGuard,
     },
@@ -83,24 +84,6 @@
         HashMap,
         HashSet,
     },
-<<<<<<< HEAD
-    AttestData,
-};
-
-pub use pyth2wormhole::Pyth2WormholeConfig;
-
-pub use attestation_cfg::{
-    AttestationConditions,
-    AttestationConfig,
-    P2WSymbol,
-};
-pub use batch_state::BatchState;
-pub use util::{
-    start_metrics_server,
-    RLMutex,
-    RLMutexGuard,
-=======
->>>>>>> becc2168
 };
 
 /// Future-friendly version of solitaire::ErrBox
