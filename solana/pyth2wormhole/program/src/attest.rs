--- conflicted
+++ resolved
@@ -264,50 +264,11 @@
         ProgramError::InvalidAccountData
     })?;
 
-<<<<<<< HEAD
-    // Adjust message account size if necessary.
-    // NOTE: We assume that:
-    // - the rent and size values are far away from
-    // i64/u64/isize/usize overflow shenanigans (on the order of
-    // single kilobytes).
-    // - Pyth payload size change == Wormhole message size change (their metadata is constant-size)
-    if accs.wh_message.is_initialized() && accs.wh_message.payload.len() != payload.len() {
-        // NOTE: Payload =/= account size (account size includes
-        // surrounding wormhole data structure, payload is just the
-        // Pyth bytes).
-
-        // This value will be negative if we need to shrink down
-        let old_account_size = accs.wh_message.info().data_len();
-
-        // How much payload size changes
-        let payload_size_diff = payload.len() as isize - old_account_size as isize;
-
-        // How big the overall account data becomes
-        let new_account_size = (old_account_size as isize + payload_size_diff) as usize;
-
-        // Adjust account size
-        accs.wh_message.info().realloc(new_account_size, false)?;
-
-        // Exempt balance for adjusted size
-        let wh_msg_required_balance = Rent::get()?.minimum_balance(new_account_size);
-        let wh_msg_current_balance = accs.wh_message.info().lamports();
-
-        if wh_msg_current_balance < wh_msg_required_balance {
-            let required_deposit = wh_msg_required_balance - wh_msg_current_balance;
-            let transfer_ix = system_instruction::transfer(
-                accs.payer.key,
-                accs.wh_message.info().key,
-                required_deposit,
-            );
-            invoke(&transfer_ix, ctx.accounts)?
-        }
-=======
     let wh_msg_drv_data = P2WMessageDrvData {
         message_owner: accs.payer.key.clone(),
         batch_size: batch_attestation.price_attestations.len() as u16,
         id: data.message_account_id,
     };
->>>>>>> 19e34f5c
 
     if !P2WMessage::key(&wh_msg_drv_data, ctx.program_id).eq(accs.wh_message.info().key) {
         trace!(
