--- conflicted
+++ resolved
@@ -37,12 +37,8 @@
 pyth-sdk = "0.7.0"
 byteorder = "1.4.3"
 cosmwasm-schema = "1.1.9"
-<<<<<<< HEAD
-pyth-sdk-cw = { path = "../../pyth-sdk-cw" }
 osmosis-std = "0.15.2"
-=======
 pyth-sdk-cw = { path = "../../sdk/rust" }
->>>>>>> 42ddfb64
 
 [dev-dependencies]
 cosmwasm-vm = { version = "1.0.0", default-features = false }
