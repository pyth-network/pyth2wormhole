use {
    crate::{
        governance::{
            GovernanceAction::{
                AuthorizeGovernanceDataSourceTransfer, RequestGovernanceDataSourceTransfer,
                SetDataSources, SetFee, SetValidPeriod, UpgradeContract,
            },
            GovernanceInstruction,
        },
        msg::{
            create_relay_pyth_prices_msg,
            InjectiveMsgWrapper,
            InstantiateMsg,
            MigrateMsg,
            create_relay_pyth_prices_msg,
            InjectiveMsgWrapper,
        },
        state::{
            config, config_read, price_info, price_info_read, ConfigInfo, PriceInfo, PythDataSource,
        },
    },
    cosmwasm_std::{
        coin, entry_point, has_coins, to_binary, Addr, Binary, Coin, CosmosMsg, Deps, DepsMut, Env,
        MessageInfo, OverflowError, OverflowOperation, QueryRequest, Response, StdResult,
        Timestamp, WasmMsg, WasmQuery,
    },
    pyth_sdk_cw::{
        error::PythContractError, ExecuteMsg, Price, PriceFeed, PriceFeedResponse, PriceIdentifier,
        QueryMsg,
    },
    pyth_wormhole_attester_sdk::{
        BatchPriceAttestation,
        PriceAttestation,
        PriceStatus,
    },
    std::{
        collections::HashSet,
        convert::TryFrom,
        iter::FromIterator,
        time::Duration,
    },
    wormhole::{
        msg::QueryMsg as WormholeQueryMsg,
        state::ParsedVAA,
    },
};

/// Migration code that runs once when the contract is upgraded. On upgrade, the migrate
/// function in the *new* code version is run, which allows the new code to update the on-chain
/// state before any of its other functions are invoked.
///
/// After the upgrade is complete, the code in this function can be deleted (and replaced with
/// different code for the next migration).
///
/// Most upgrades won't require any special migration logic. In those cases,
/// this function can safely be implemented as:
/// `Ok(Response::default())`
#[cfg_attr(not(feature = "library"), entry_point)]
pub fn migrate(_deps: DepsMut, _env: Env, _msg: MigrateMsg) -> StdResult<Response> {
    Ok(Response::default())
}

#[cfg_attr(not(feature = "library"), entry_point)]
pub fn instantiate(
    deps: DepsMut,
    _env: Env,
    info: MessageInfo,
    msg: InstantiateMsg,
) -> StdResult<Response> {
    // Save general wormhole and pyth info
    let state = ConfigInfo {
        owner: info.sender,
        wormhole_contract: deps.api.addr_validate(msg.wormhole_contract.as_ref())?,
        data_sources: msg.data_sources.iter().cloned().collect(),
        chain_id: msg.chain_id,
        governance_source: msg.governance_source.clone(),
        governance_source_index: msg.governance_source_index,
        governance_sequence_number: msg.governance_sequence_number,
        valid_time_period: Duration::from_secs(msg.valid_time_period_secs as u64),
        fee: msg.fee,
    };
    config(deps.storage).save(&state)?;

    Ok(Response::default())
}

pub fn parse_vaa(deps: DepsMut, block_time: u64, data: &Binary) -> StdResult<ParsedVAA> {
    let cfg = config_read(deps.storage).load()?;
    let vaa: ParsedVAA = deps.querier.query(&QueryRequest::Wasm(WasmQuery::Smart {
        contract_addr: cfg.wormhole_contract.to_string(),
        msg: to_binary(&WormholeQueryMsg::VerifyVAA {
            vaa: data.clone(),
            block_time,
        })?,
    }))?;
    Ok(vaa)
}

#[cfg_attr(not(feature = "library"), entry_point)]
<<<<<<< HEAD
pub fn execute(deps: DepsMut, env: Env, info: MessageInfo, msg: ExecuteMsg) -> StdResult<Response<InjectiveMsgWrapper>> {
=======
pub fn execute(
    deps: DepsMut,
    env: Env,
    info: MessageInfo,
    msg: ExecuteMsg,
) -> StdResult<Response<InjectiveMsgWrapper>> {
>>>>>>> 395c755f
    match msg {
        ExecuteMsg::UpdatePriceFeeds { data } => update_price_feeds(deps, env, info, &data),
        ExecuteMsg::ExecuteGovernanceInstruction { data } => {
            execute_governance_instruction(deps, env, info, &data)
        }
    }
}

fn update_price_feeds(
    mut deps: DepsMut,
    env: Env,
    info: MessageInfo,
    data: &[Binary],
) -> StdResult<Response<InjectiveMsgWrapper>> {
    let state = config_read(deps.storage).load()?;

    if state.fee.amount.u128() > 0
        && !has_coins(info.funds.as_ref(), &get_update_fee(&deps.as_ref(), data)?)
    {
        return Err(PythContractError::InsufficientFee.into());
    }

    let mut total_attestations: usize = 0;
    let mut new_attestations: Vec<PriceAttestation> = vec![];

    for datum in data {
        let vaa = parse_vaa(deps.branch(), env.block.time.seconds(), datum)?;
        verify_vaa_from_data_source(&state, &vaa)?;

        let data = &vaa.payload;
        let batch_attestation = BatchPriceAttestation::deserialize(&data[..])
            .map_err(|_| PythContractError::InvalidUpdatePayload)?;

        let (num_updates, added_attestations) =
            process_batch_attestation(&mut deps, &env, &batch_attestation)?;
        total_attestations += num_updates;
        for new_attestation in added_attestations {
            new_attestations.push(new_attestation.to_owned());
        }
    }

    let new_attestations_cnt = new_attestations.len();
    let inj_message = create_relay_pyth_prices_msg(env.contract.address, new_attestations);
    Ok(Response::new()
        .add_message(inj_message)
        .add_attribute("action", "update_price_feeds")
        .add_attribute("num_attestations", format!("{total_attestations}"))
        .add_attribute("num_updated", format!("{new_attestations_cnt}")))
}

fn execute_governance_instruction(
    mut deps: DepsMut,
    env: Env,
    _info: MessageInfo,
    data: &Binary,
) -> StdResult<Response<InjectiveMsgWrapper>> {
    let vaa = parse_vaa(deps.branch(), env.block.time.seconds(), data)?;
    let state = config_read(deps.storage).load()?;

    // store updates to the config as a result of this action in here.
    let mut updated_config: ConfigInfo = state.clone();
    verify_vaa_from_governance_source(&state, &vaa)?;

    if vaa.sequence <= state.governance_sequence_number {
        return Err(PythContractError::OldGovernanceMessage)?;
    } else {
        updated_config.governance_sequence_number = vaa.sequence;
    }

    let data = &vaa.payload;
    let instruction = GovernanceInstruction::deserialize(&data[..])
        .map_err(|_| PythContractError::InvalidGovernancePayload)?;

    if instruction.target_chain_id != state.chain_id && instruction.target_chain_id != 0 {
        return Err(PythContractError::InvalidGovernancePayload)?;
    }

    let response: Response<InjectiveMsgWrapper> = match instruction.action {
        UpgradeContract { code_id } => {
            if instruction.target_chain_id == 0 {
                Err(PythContractError::InvalidGovernancePayload)?
            }
            upgrade_contract(&env.contract.address, code_id)?
        }
        AuthorizeGovernanceDataSourceTransfer { claim_vaa } => {
            let parsed_claim_vaa = parse_vaa(deps.branch(), env.block.time.seconds(), &claim_vaa)?;
            transfer_governance(&mut updated_config, &state, &parsed_claim_vaa)?
        }
        SetDataSources { data_sources } => {
            updated_config.data_sources = HashSet::from_iter(data_sources.iter().cloned());

            Response::new()
                .add_attribute("action", "set_data_sources")
                .add_attribute("new_data_sources", format!("{data_sources:?}"))
        }
        SetFee { val, expo } => {
            let new_fee_amount: u128 = (val as u128)
                .checked_mul(
                    10_u128
                        .checked_pow(
                            u32::try_from(expo)
                                .map_err(|_| PythContractError::InvalidGovernancePayload)?,
                        )
                        .ok_or(PythContractError::InvalidGovernancePayload)?,
                )
                .ok_or(PythContractError::InvalidGovernancePayload)?;

            updated_config.fee = Coin::new(new_fee_amount, updated_config.fee.denom.clone());

            Response::new()
                .add_attribute("action", "set_fee")
                .add_attribute("new_fee", format!("{}", updated_config.fee))
        }
        SetValidPeriod { valid_seconds } => {
            updated_config.valid_time_period = Duration::from_secs(valid_seconds);

            Response::new()
                .add_attribute("action", "set_valid_period")
                .add_attribute("new_valid_seconds", format!("{valid_seconds}"))
        }
        RequestGovernanceDataSourceTransfer { .. } => {
            // RequestGovernanceDataSourceTransfer can only be part of the
            // AuthorizeGovernanceDataSourceTransfer message.
            Err(PythContractError::InvalidGovernancePayload)?
        }
    };

    config(deps.storage).save(&updated_config)?;

    Ok(response)
}

/// Transfers governance to the data source provided in `parsed_claim_vaa`. Stores the new
/// governance parameters in `next_config`.
fn transfer_governance(
    next_config: &mut ConfigInfo,
    current_config: &ConfigInfo,
    parsed_claim_vaa: &ParsedVAA,
) -> StdResult<Response<InjectiveMsgWrapper>> {
    let claim_vaa_instruction =
        GovernanceInstruction::deserialize(parsed_claim_vaa.payload.as_slice())
            .map_err(|_| PythContractError::InvalidGovernancePayload)?;

    if claim_vaa_instruction.target_chain_id != current_config.chain_id
        && claim_vaa_instruction.target_chain_id != 0
    {
        Err(PythContractError::InvalidGovernancePayload)?
    }

    match claim_vaa_instruction.action {
        RequestGovernanceDataSourceTransfer {
            governance_data_source_index,
        } => {
            if current_config.governance_source_index >= governance_data_source_index {
                Err(PythContractError::OldGovernanceMessage)?
            }

            next_config.governance_source_index = governance_data_source_index;
            let new_governance_source = PythDataSource {
                emitter: Binary::from(parsed_claim_vaa.emitter_address.clone()),
                chain_id: parsed_claim_vaa.emitter_chain,
            };
            next_config.governance_source = new_governance_source;
            next_config.governance_sequence_number = parsed_claim_vaa.sequence;

            Ok(Response::new()
                .add_attribute("action", "authorize_governance_data_source_transfer")
                .add_attribute(
                    "new_governance_emitter_address",
                    format!("{:?}", parsed_claim_vaa.emitter_address),
                )
                .add_attribute(
                    "new_governance_emitter_chain",
                    format!("{}", parsed_claim_vaa.emitter_chain),
                )
                .add_attribute(
                    "new_governance_sequence_number",
                    format!("{}", parsed_claim_vaa.sequence),
                ))
        }
        _ => Err(PythContractError::InvalidGovernancePayload)?,
    }
}

/// Upgrades the contract at `address` to `new_code_id` (by sending a `Migrate` message). The
/// migration will fail unless this contract is the admin of the contract being upgraded.
/// (Typically, `address` is this contract's address, and the contract is its own admin.)
fn upgrade_contract(address: &Addr, new_code_id: u64) -> StdResult<Response<InjectiveMsgWrapper>> {
    Ok(Response::new()
        .add_message(CosmosMsg::Wasm(WasmMsg::Migrate {
            contract_addr: address.to_string(),
            new_code_id,
            msg: to_binary(&MigrateMsg {})?,
        }))
        .add_attribute("action", "upgrade_contract")
        .add_attribute("new_code_id", format!("{new_code_id}")))
}

/// Check that `vaa` is from a valid data source (and hence is a legitimate price update message).
fn verify_vaa_from_data_source(state: &ConfigInfo, vaa: &ParsedVAA) -> StdResult<()> {
    let vaa_data_source = PythDataSource {
        emitter: vaa.emitter_address.clone().into(),
        chain_id: vaa.emitter_chain,
    };
    if !state.data_sources.contains(&vaa_data_source) {
        return Err(PythContractError::InvalidUpdateEmitter)?;
    }
    Ok(())
}

/// Check that `vaa` is from a valid governance source (and hence is a legitimate governance instruction).
fn verify_vaa_from_governance_source(state: &ConfigInfo, vaa: &ParsedVAA) -> StdResult<()> {
    let vaa_data_source = PythDataSource {
        emitter: vaa.emitter_address.clone().into(),
        chain_id: vaa.emitter_chain,
    };
    if state.governance_source != vaa_data_source {
        return Err(PythContractError::InvalidUpdateEmitter)?;
    }
    Ok(())
}

fn process_batch_attestation<'a>(
    deps: &mut DepsMut,
    env: &Env,
    batch_attestation: &'a BatchPriceAttestation,
) -> StdResult<(usize, Vec<&'a PriceAttestation>)> {
<<<<<<< HEAD
    // let mut new_attestations_cnt: usize = 0;
=======
>>>>>>> 395c755f
    let mut new_attestations = vec![];
    // Update prices
    for price_attestation in batch_attestation.price_attestations.iter() {
        let price_feed = create_price_feed_from_price_attestation(price_attestation);

        let attestation_time = Timestamp::from_seconds(price_attestation.attestation_time as u64);

        if update_price_feed_if_new(deps, env, price_feed, attestation_time)? {
<<<<<<< HEAD
            // new_attestations_cnt += 1;
=======
>>>>>>> 395c755f
            new_attestations.push(price_attestation);
        }
    }

    Ok((batch_attestation.price_attestations.len(), new_attestations))
}

fn create_price_feed_from_price_attestation(price_attestation: &PriceAttestation) -> PriceFeed {
    match price_attestation.status {
        PriceStatus::Trading => PriceFeed::new(
            PriceIdentifier::new(price_attestation.price_id.to_bytes()),
            Price {
                price: price_attestation.price,
                conf: price_attestation.conf,
                expo: price_attestation.expo,
                publish_time: price_attestation.publish_time,
            },
            Price {
                price: price_attestation.ema_price,
                conf: price_attestation.ema_conf,
                expo: price_attestation.expo,
                publish_time: price_attestation.publish_time,
            },
        ),
        _ => PriceFeed::new(
            PriceIdentifier::new(price_attestation.price_id.to_bytes()),
            Price {
                price: price_attestation.prev_price,
                conf: price_attestation.prev_conf,
                expo: price_attestation.expo,
                publish_time: price_attestation.prev_publish_time,
            },
            Price {
                price: price_attestation.ema_price,
                conf: price_attestation.ema_conf,
                expo: price_attestation.expo,
                publish_time: price_attestation.prev_publish_time,
            },
        ),
    }
}

/// Returns true if the price_feed is newer than the stored one.
///
/// This function returns error only if there be issues in ser/de when it reads from the bucket.
/// Such an example would be upgrades which migration is not handled carefully so the binary stored
/// in the bucket won't be parsed.
fn update_price_feed_if_new(
    deps: &mut DepsMut,
    env: &Env,
    price_feed: PriceFeed,
    attestation_time: Timestamp,
) -> StdResult<bool> {
    let mut is_new_price = true;
    price_info(deps.storage).update(
        price_feed.id.as_ref(),
        |maybe_price_info| -> StdResult<PriceInfo> {
            match maybe_price_info {
                Some(price_info) => {
                    // This check ensures that a price won't be updated with the same or older
                    // message. Attestation_time is guaranteed increasing in
                    // solana
                    if price_info.attestation_time < attestation_time {
                        Ok(PriceInfo {
                            arrival_time: env.block.time,
                            arrival_block: env.block.height,
                            price_feed,
                            attestation_time,
                        })
                    } else {
                        is_new_price = false;
                        Ok(price_info)
                    }
                }
                None => Ok(PriceInfo {
                    arrival_time: env.block.time,
                    arrival_block: env.block.height,
                    price_feed,
                    attestation_time,
                }),
            }
        },
    )?;
    Ok(is_new_price)
}

#[cfg_attr(not(feature = "library"), entry_point)]
pub fn query(deps: Deps, _env: Env, msg: QueryMsg) -> StdResult<Binary> {
    match msg {
        QueryMsg::PriceFeed { id } => to_binary(&query_price_feed(&deps, id.as_ref())?),
        QueryMsg::GetUpdateFee { vaas } => to_binary(&get_update_fee(&deps, &vaas)?),
        QueryMsg::GetValidTimePeriod => to_binary(&get_valid_time_period(&deps)?),
    }
}

pub fn query_price_feed(deps: &Deps, address: &[u8]) -> StdResult<PriceFeedResponse> {
    match price_info_read(deps.storage).load(address) {
        Ok(price_info) => Ok(PriceFeedResponse {
            price_feed: price_info.price_feed,
        }),
        Err(_) => Err(PythContractError::PriceFeedNotFound)?,
    }
}

pub fn get_update_fee(deps: &Deps, vaas: &[Binary]) -> StdResult<Coin> {
    let config = config_read(deps.storage).load()?;

    Ok(coin(
        config
            .fee
            .amount
            .u128()
            .checked_mul(vaas.len() as u128)
            .ok_or(OverflowError::new(
                OverflowOperation::Mul,
                config.fee.amount,
                vaas.len(),
            ))?,
        config.fee.denom,
    ))
}

pub fn get_valid_time_period(deps: &Deps) -> StdResult<Duration> {
    Ok(config_read(deps.storage).load()?.valid_time_period)
}

#[cfg(test)]
mod test {
    use {
        super::*,
        crate::governance::GovernanceModule::{
            Executor,
            Target,
        },
        cosmwasm_std::{
            coins,
            from_binary,
            testing::{
                mock_dependencies,
                mock_env,
                mock_info,
                MockApi,
                MockQuerier,
                MockStorage,
            },
            Addr,
            ContractResult,
            OwnedDeps,
            QuerierResult,
            SystemError,
            SystemResult,
            Uint128,
        },
        pyth_sdk_cw::PriceIdentifier,
        pyth_wormhole_attester_sdk::PriceAttestation,
        std::time::Duration,
    };

    /// Default valid time period for testing purposes.
    const VALID_TIME_PERIOD: Duration = Duration::from_secs(3 * 60);
    const WORMHOLE_ADDR: &str = "Wormhole";
    const EMITTER_CHAIN: u16 = 3;

    fn default_emitter_addr() -> Vec<u8> {
        vec![0, 1, 80]
    }

    fn default_config_info() -> ConfigInfo {
        ConfigInfo {
            wormhole_contract: Addr::unchecked(WORMHOLE_ADDR),
            data_sources: create_data_sources(default_emitter_addr(), EMITTER_CHAIN),
            ..create_zero_config_info()
        }
    }

    fn setup_test() -> (OwnedDeps<MockStorage, MockApi, MockQuerier>, Env) {
        let mut dependencies = mock_dependencies();
        dependencies.querier.update_wasm(handle_wasm_query);

        let mut config = config(dependencies.as_mut().storage);
        config
            .save(&ConfigInfo {
                valid_time_period: VALID_TIME_PERIOD,
                ..create_zero_config_info()
            })
            .unwrap();
        (dependencies, mock_env())
    }

    /// Mock handler for wormhole queries.
    /// Warning: the interface for the `VerifyVAA` action is slightly different than the real wormhole contract.
    /// In the mock, you pass in a binary-encoded `ParsedVAA`, and that exact vaa will be returned by wormhole.
    /// The real contract uses a different binary VAA format (see `ParsedVAA::deserialize`) which includes
    /// the guardian signatures.
    fn handle_wasm_query(wasm_query: &WasmQuery) -> QuerierResult {
        match wasm_query {
            WasmQuery::Smart { contract_addr, msg } if *contract_addr == WORMHOLE_ADDR => {
                let query_msg = from_binary::<WormholeQueryMsg>(msg);
                match query_msg {
                    Ok(WormholeQueryMsg::VerifyVAA { vaa, .. }) => {
                        SystemResult::Ok(ContractResult::Ok(vaa))
                    }
                    Err(_e) => SystemResult::Err(SystemError::InvalidRequest {
                        error: "Invalid message".into(),
                        request: msg.clone(),
                    }),
                    _ => SystemResult::Err(SystemError::NoSuchContract {
                        addr: contract_addr.clone(),
                    }),
                }
            }
            WasmQuery::Smart { contract_addr, .. } => {
                SystemResult::Err(SystemError::NoSuchContract {
                    addr: contract_addr.clone(),
                })
            }
            WasmQuery::Raw { contract_addr, .. } => {
                SystemResult::Err(SystemError::NoSuchContract {
                    addr: contract_addr.clone(),
                })
            }
            WasmQuery::ContractInfo { contract_addr, .. } => {
                SystemResult::Err(SystemError::NoSuchContract {
                    addr: contract_addr.clone(),
                })
            }
            _ => unreachable!(),
        }
    }

    fn create_zero_vaa() -> ParsedVAA {
        ParsedVAA {
            version: 0,
            guardian_set_index: 0,
            timestamp: 0,
            nonce: 0,
            len_signers: 0,
            emitter_chain: 0,
            emitter_address: vec![],
            sequence: 0,
            consistency_level: 0,
            payload: vec![],
            hash: vec![],
        }
    }

    fn create_price_update_msg(emitter_address: &[u8], emitter_chain: u16) -> Binary {
        let batch_attestation = BatchPriceAttestation {
            // TODO: pass these in
            price_attestations: vec![],
        };

        let mut vaa = create_zero_vaa();
        vaa.emitter_address = emitter_address.to_vec();
        vaa.emitter_chain = emitter_chain;
        vaa.payload = batch_attestation.serialize().unwrap();

        to_binary(&vaa).unwrap()
    }

    fn create_zero_config_info() -> ConfigInfo {
        ConfigInfo {
            owner: Addr::unchecked(String::default()),
            wormhole_contract: Addr::unchecked(String::default()),
            data_sources: HashSet::default(),
            governance_source: PythDataSource {
                emitter: Binary(vec![]),
                chain_id: 0,
            },
            governance_source_index: 0,
            governance_sequence_number: 0,
            chain_id: 0,
            valid_time_period: Duration::new(0, 0),
            fee: Coin::new(0, ""),
        }
    }

    fn create_price_feed(expo: i32) -> PriceFeed {
        PriceFeed::new(
            PriceIdentifier::new([0u8; 32]),
            Price {
                expo,
                ..Default::default()
            },
            Price {
                expo,
                ..Default::default()
            },
        )
    }

    fn create_data_sources(
        pyth_emitter: Vec<u8>,
        pyth_emitter_chain: u16,
    ) -> HashSet<PythDataSource> {
        HashSet::from([PythDataSource {
            emitter: pyth_emitter.into(),
            chain_id: pyth_emitter_chain,
        }])
    }

    /// Updates the price feed with the given attestation time stamp and
    /// returns the update status (true means updated, false means ignored)
    fn do_update_price_feed(
        deps: &mut DepsMut,
        env: &Env,
        price_feed: PriceFeed,
        attestation_time_seconds: u64,
    ) -> bool {
        update_price_feed_if_new(
            deps,
            env,
            price_feed,
            Timestamp::from_seconds(attestation_time_seconds),
        )
        .unwrap()
    }

    fn apply_price_update(
        config_info: &ConfigInfo,
        emitter_address: &[u8],
        emitter_chain: u16,
        funds: &[Coin],
    ) -> StdResult<Response<InjectiveMsgWrapper>> {
        let (mut deps, env) = setup_test();
        config(&mut deps.storage).save(config_info).unwrap();

        let info = mock_info("123", funds);
        let msg = create_price_update_msg(emitter_address, emitter_chain);
        update_price_feeds(deps.as_mut(), env, info, &[msg])
    }

    #[test]
    fn test_process_batch_attestation_empty_array() {
        let (mut deps, env) = setup_test();
        let attestations = BatchPriceAttestation {
            price_attestations: vec![],
        };
        let (total_attestations, new_attestations) =
            process_batch_attestation(&mut deps.as_mut(), &env, &attestations).unwrap();

        assert_eq!(total_attestations, 0);
        assert_eq!(new_attestations.len(), 0);
    }

    #[test]
    fn test_create_price_feed_from_price_attestation_status_trading() {
        let price_attestation = PriceAttestation {
            price_id: pyth_wormhole_attester_sdk::Identifier::new([0u8; 32]),
            price: 100,
            conf: 100,
            expo: 100,
            ema_price: 100,
            ema_conf: 100,
            status: PriceStatus::Trading,
            attestation_time: 100,
            publish_time: 100,
            prev_publish_time: 99,
            prev_price: 99,
            prev_conf: 99,
            ..Default::default()
        };

        let price_feed = create_price_feed_from_price_attestation(&price_attestation);
        let price = price_feed.get_price_unchecked();
        let ema_price = price_feed.get_ema_price_unchecked();

        // for price
        assert_eq!(price.price, 100);
        assert_eq!(price.conf, 100);
        assert_eq!(price.expo, 100);
        assert_eq!(price.publish_time, 100);

        // for ema
        assert_eq!(ema_price.price, 100);
        assert_eq!(ema_price.conf, 100);
        assert_eq!(ema_price.expo, 100);
        assert_eq!(ema_price.publish_time, 100);
    }

    #[test]
    fn test_create_price_feed_from_price_attestation_status_unknown() {
        test_create_price_feed_from_price_attestation_not_trading(PriceStatus::Unknown)
    }

    #[test]
    fn test_create_price_feed_from_price_attestation_status_halted() {
        test_create_price_feed_from_price_attestation_not_trading(PriceStatus::Halted)
    }

    #[test]
    fn test_create_price_feed_from_price_attestation_status_auction() {
        test_create_price_feed_from_price_attestation_not_trading(PriceStatus::Auction)
    }

    fn test_create_price_feed_from_price_attestation_not_trading(status: PriceStatus) {
        let price_attestation = PriceAttestation {
            price_id: pyth_wormhole_attester_sdk::Identifier::new([0u8; 32]),
            price: 100,
            conf: 100,
            expo: 100,
            ema_price: 100,
            ema_conf: 100,
            status,
            attestation_time: 100,
            publish_time: 100,
            prev_publish_time: 99,
            prev_price: 99,
            prev_conf: 99,
            ..Default::default()
        };

        let price_feed = create_price_feed_from_price_attestation(&price_attestation);

        let price = price_feed.get_price_unchecked();
        let ema_price = price_feed.get_ema_price_unchecked();

        // for price
        assert_eq!(price.price, 99);
        assert_eq!(price.conf, 99);
        assert_eq!(price.expo, 100);
        assert_eq!(price.publish_time, 99);

        // for ema
        assert_eq!(ema_price.price, 100);
        assert_eq!(ema_price.conf, 100);
        assert_eq!(ema_price.expo, 100);
        assert_eq!(ema_price.publish_time, 99);
    }

    // this is testing the function process_batch_attestation
    // process_batch_attestation is calling update_price_feed_if_new
    // changes to update_price_feed_if_new might cause this test
    #[test]
    fn test_process_batch_attestation_status_not_trading() {
        let (mut deps, env) = setup_test();

        let price_attestation = PriceAttestation {
            price_id: pyth_wormhole_attester_sdk::Identifier::new([0u8; 32]),
            price: 100,
            conf: 100,
            expo: 100,
            ema_price: 100,
            ema_conf: 100,
            status: PriceStatus::Auction,
            attestation_time: 100,
            publish_time: 100,
            prev_publish_time: 99,
            prev_price: 99,
            prev_conf: 99,
            ..Default::default()
        };

        let attestations = BatchPriceAttestation {
            price_attestations: vec![price_attestation],
        };
        let (total_attestations, new_attestations) =
            process_batch_attestation(&mut deps.as_mut(), &env, &attestations).unwrap();

        let stored_price_feed = price_info_read(&deps.storage)
            .load(&[0u8; 32])
            .unwrap()
            .price_feed;
        let price = stored_price_feed.get_price_unchecked();
        let ema_price = stored_price_feed.get_ema_price_unchecked();

        assert_eq!(total_attestations, 1);
        assert_eq!(new_attestations.len(), 1);

        // for price
        assert_eq!(price.price, 99);
        assert_eq!(price.conf, 99);
        assert_eq!(price.expo, 100);
        assert_eq!(price.publish_time, 99);

        // for ema
        assert_eq!(ema_price.price, 100);
        assert_eq!(ema_price.conf, 100);
        assert_eq!(ema_price.expo, 100);
        assert_eq!(ema_price.publish_time, 99);
    }

    // this is testing the function process_batch_attestation
    // process_batch_attestation is calling update_price_feed_if_new
    // changes to update_price_feed_if_new might affect this test
    #[test]
    fn test_process_batch_attestation_status_trading() {
        let (mut deps, env) = setup_test();

        let price_attestation = PriceAttestation {
            price_id: pyth_wormhole_attester_sdk::Identifier::new([0u8; 32]),
            price: 100,
            conf: 100,
            expo: 100,
            ema_price: 100,
            ema_conf: 100,
            status: PriceStatus::Trading,
            attestation_time: 100,
            publish_time: 100,
            prev_publish_time: 99,
            prev_price: 99,
            prev_conf: 99,
            ..Default::default()
        };

        let attestations = BatchPriceAttestation {
            price_attestations: vec![price_attestation],
        };
        let (total_attestations, new_attestations) =
            process_batch_attestation(&mut deps.as_mut(), &env, &attestations).unwrap();

        let stored_price_feed = price_info_read(&deps.storage)
            .load(&[0u8; 32])
            .unwrap()
            .price_feed;
        let price = stored_price_feed.get_price_unchecked();
        let ema_price = stored_price_feed.get_ema_price_unchecked();

        assert_eq!(total_attestations, 1);
        assert_eq!(new_attestations.len(), 1);

        // for price
        assert_eq!(price.price, 100);
        assert_eq!(price.conf, 100);
        assert_eq!(price.expo, 100);
        assert_eq!(price.publish_time, 100);

        // for ema
        assert_eq!(ema_price.price, 100);
        assert_eq!(ema_price.conf, 100);
        assert_eq!(ema_price.expo, 100);
        assert_eq!(ema_price.publish_time, 100);
    }

    #[test]
    fn test_verify_vaa_sender_ok() {
        let result = apply_price_update(
            &default_config_info(),
            default_emitter_addr().as_slice(),
            EMITTER_CHAIN,
            &[],
        );
        assert!(result.is_ok());
    }

    #[test]
    fn test_verify_vaa_sender_fail_wrong_emitter_address() {
        let emitter_address = [17, 23, 14];
        let result = apply_price_update(
            &default_config_info(),
            emitter_address.as_slice(),
            EMITTER_CHAIN,
            &[],
        );
        assert_eq!(result, Err(PythContractError::InvalidUpdateEmitter.into()));
    }

    #[test]
    fn test_verify_vaa_sender_fail_wrong_emitter_chain() {
        let result = apply_price_update(
            &default_config_info(),
            default_emitter_addr().as_slice(),
            EMITTER_CHAIN + 1,
            &[],
        );
        assert_eq!(result, Err(PythContractError::InvalidUpdateEmitter.into()));
    }

    #[test]
    fn test_update_price_feeds_insufficient_fee() {
        let mut config_info = default_config_info();
        config_info.fee = Coin::new(100, "foo");

        let result = apply_price_update(
            &config_info,
            default_emitter_addr().as_slice(),
            EMITTER_CHAIN,
            &[],
        );
        assert_eq!(result, Err(PythContractError::InsufficientFee.into()));

        let result = apply_price_update(
            &config_info,
            default_emitter_addr().as_slice(),
            EMITTER_CHAIN,
            coins(100, "foo").as_slice(),
        );
        assert!(result.is_ok());

        let result = apply_price_update(
            &config_info,
            default_emitter_addr().as_slice(),
            EMITTER_CHAIN,
            coins(99, "foo").as_slice(),
        );
        assert_eq!(result, Err(PythContractError::InsufficientFee.into()));

        let result = apply_price_update(
            &config_info,
            default_emitter_addr().as_slice(),
            EMITTER_CHAIN,
            coins(100, "bar").as_slice(),
        );
        assert_eq!(result, Err(PythContractError::InsufficientFee.into()));
    }

    #[test]
    fn test_update_price_feed_if_new_first_price_ok() {
        let (mut deps, env) = setup_test();
        let price_feed = create_price_feed(3);

        let changed = do_update_price_feed(&mut deps.as_mut(), &env, price_feed, 100);
        assert!(changed);

        let stored_price_feed = price_info(&mut deps.storage)
            .load(price_feed.id.as_ref())
            .unwrap()
            .price_feed;

        assert_eq!(stored_price_feed, price_feed);
    }

    #[test]
    fn test_update_price_feed_if_new_ignore_duplicate_time() {
        let (mut deps, env) = setup_test();
        let time = 100;

        let first_price_feed = create_price_feed(3);
        let changed = do_update_price_feed(&mut deps.as_mut(), &env, first_price_feed, time);
        assert!(changed);

        let second_price_feed = create_price_feed(4);
        let changed = do_update_price_feed(&mut deps.as_mut(), &env, second_price_feed, time);
        assert!(!changed);

        let stored_price_feed = price_info(&mut deps.storage)
            .load(first_price_feed.id.as_ref())
            .unwrap()
            .price_feed;
        assert_eq!(stored_price_feed, first_price_feed);
    }

    #[test]
    fn test_update_price_feed_if_new_ignore_older() {
        let (mut deps, env) = setup_test();

        let first_price_feed = create_price_feed(3);
        let changed = do_update_price_feed(&mut deps.as_mut(), &env, first_price_feed, 100);
        assert!(changed);

        let second_price_feed = create_price_feed(4);
        let changed = do_update_price_feed(&mut deps.as_mut(), &env, second_price_feed, 90);
        assert!(!changed);

        let stored_price_feed = price_info(&mut deps.storage)
            .load(first_price_feed.id.as_ref())
            .unwrap()
            .price_feed;
        assert_eq!(stored_price_feed, first_price_feed);
    }

    #[test]
    fn test_update_price_feed_if_new_accept_newer() {
        let (mut deps, env) = setup_test();

        let first_price_feed = create_price_feed(3);
        let changed = do_update_price_feed(&mut deps.as_mut(), &env, first_price_feed, 100);
        assert!(changed);

        let second_price_feed = create_price_feed(4);
        let changed = do_update_price_feed(&mut deps.as_mut(), &env, second_price_feed, 110);
        assert!(changed);

        let stored_price_feed = price_info(&mut deps.storage)
            .load(first_price_feed.id.as_ref())
            .unwrap()
            .price_feed;
        assert_eq!(stored_price_feed, second_price_feed);
    }

    #[test]
    fn test_query_price_info_ok() {
        let (mut deps, _env) = setup_test();

        let address = b"123".as_ref();

        let dummy_price_info = PriceInfo {
            price_feed: PriceFeed::new(
                PriceIdentifier::new([0u8; 32]),
                Price {
                    price: 300,
                    conf: 301,
                    expo: 302,
                    publish_time: 303,
                },
                Price {
                    ..Default::default()
                },
            ),
            ..Default::default()
        };

        price_info(&mut deps.storage)
            .save(address, &dummy_price_info)
            .unwrap();

        let price_feed = query_price_feed(&deps.as_ref(), address)
            .unwrap()
            .price_feed;

        assert_eq!(price_feed.get_price_unchecked().price, 300);
        assert_eq!(price_feed.get_price_unchecked().conf, 301);
        assert_eq!(price_feed.get_price_unchecked().expo, 302);
        assert_eq!(price_feed.get_price_unchecked().publish_time, 303);
    }

    #[test]
    fn test_query_price_info_err_not_found() {
        let deps = setup_test().0;

        assert_eq!(
            query_price_feed(&deps.as_ref(), b"123".as_ref()),
            Err(PythContractError::PriceFeedNotFound.into())
        );
    }

    #[test]
    fn test_get_update_fee() {
        let (mut deps, _env) = setup_test();
        let fee_denom: String = "test".into();
        config(&mut deps.storage)
            .save(&ConfigInfo {
                fee: Coin::new(10, fee_denom.clone()),
                ..create_zero_config_info()
            })
            .unwrap();

        let updates = vec![Binary::from([1u8]), Binary::from([2u8])];

        assert_eq!(
            get_update_fee(&deps.as_ref(), &updates[0..0]),
            Ok(Coin::new(0, fee_denom.clone()))
        );
        assert_eq!(
            get_update_fee(&deps.as_ref(), &updates[0..1]),
            Ok(Coin::new(10, fee_denom.clone()))
        );
        assert_eq!(
            get_update_fee(&deps.as_ref(), &updates[0..2]),
            Ok(Coin::new(20, fee_denom.clone()))
        );

        let big_fee: u128 = (u128::MAX / 4) * 3;
        config(&mut deps.storage)
            .save(&ConfigInfo {
                fee: Coin::new(big_fee, fee_denom.clone()),
                ..create_zero_config_info()
            })
            .unwrap();

        assert_eq!(
            get_update_fee(&deps.as_ref(), &updates[0..1]),
            Ok(Coin::new(big_fee, fee_denom))
        );
        assert!(get_update_fee(&deps.as_ref(), &updates[0..2]).is_err());
    }

    #[test]
    fn test_get_valid_time_period() {
        let (mut deps, _env) = setup_test();
        config(&mut deps.storage)
            .save(&ConfigInfo {
                valid_time_period: Duration::from_secs(10),
                ..create_zero_config_info()
            })
            .unwrap();

        assert_eq!(
            get_valid_time_period(&deps.as_ref()),
            Ok(Duration::from_secs(10))
        );
    }

    /// Initialize the contract with `initial_config` then execute `vaa` as a governance instruction
    /// against it. Returns the response of the governance instruction along with the resulting config.
    fn apply_governance_vaa(
        initial_config: &ConfigInfo,
        vaa: &ParsedVAA,
    ) -> StdResult<(Response<InjectiveMsgWrapper>, ConfigInfo)> {
        let (mut deps, env) = setup_test();
        config(&mut deps.storage).save(initial_config).unwrap();

        let info = mock_info("123", &[]);

        let result = execute_governance_instruction(deps.as_mut(), env, info, &to_binary(&vaa)?);

        result.and_then(|response| config_read(&deps.storage).load().map(|c| (response, c)))
    }

    fn governance_test_config() -> ConfigInfo {
        ConfigInfo {
            wormhole_contract: Addr::unchecked(WORMHOLE_ADDR),
            governance_source: PythDataSource {
                emitter: Binary(vec![1u8, 2u8]),
                chain_id: 3,
            },
            governance_sequence_number: 4,
            chain_id: 5,
            ..create_zero_config_info()
        }
    }

    fn governance_vaa(instruction: &GovernanceInstruction) -> ParsedVAA {
        let mut vaa = create_zero_vaa();
        vaa.emitter_address = vec![1u8, 2u8];
        vaa.emitter_chain = 3;
        vaa.sequence = 7;
        vaa.payload = instruction.serialize().unwrap();

        vaa
    }

    #[test]
    fn test_governance_authorization() {
        let test_config = governance_test_config();

        let test_instruction = GovernanceInstruction {
            module: Target,
            target_chain_id: 5,
            action: SetFee { val: 6, expo: 0 },
        };
        let test_vaa = governance_vaa(&test_instruction);

        // First check that a valid VAA is accepted (to ensure that no one accidentally breaks the following test cases).
        assert!(apply_governance_vaa(&test_config, &test_vaa).is_ok());

        // Wrong emitter address
        let mut vaa_copy = test_vaa.clone();
        vaa_copy.emitter_address = vec![2u8, 3u8];
        assert!(apply_governance_vaa(&test_config, &vaa_copy).is_err());

        // wrong source chain
        let mut vaa_copy = test_vaa.clone();
        vaa_copy.emitter_chain = 4;
        assert!(apply_governance_vaa(&test_config, &vaa_copy).is_err());

        // sequence number too low
        let mut vaa_copy = test_vaa.clone();
        vaa_copy.sequence = 4;
        assert!(apply_governance_vaa(&test_config, &vaa_copy).is_err());

        // wrong magic number
        let mut vaa_copy = test_vaa.clone();
        vaa_copy.payload[0] = 0;
        assert!(apply_governance_vaa(&test_config, &vaa_copy).is_err());

        // wrong target chain
        let mut instruction_copy = test_instruction.clone();
        instruction_copy.target_chain_id = 6;
        let mut vaa_copy = test_vaa.clone();
        vaa_copy.payload = instruction_copy.serialize().unwrap();
        assert!(apply_governance_vaa(&test_config, &vaa_copy).is_err());

        // target chain == 0 is allowed
        let mut instruction_copy = test_instruction.clone();
        instruction_copy.target_chain_id = 0;
        let mut vaa_copy = test_vaa.clone();
        vaa_copy.payload = instruction_copy.serialize().unwrap();
        assert!(apply_governance_vaa(&test_config, &vaa_copy).is_ok());

        // wrong module
        let mut instruction_copy = test_instruction.clone();
        instruction_copy.module = Executor;
        let mut vaa_copy = test_vaa;
        vaa_copy.payload = instruction_copy.serialize().unwrap();
        assert!(apply_governance_vaa(&test_config, &vaa_copy).is_err());

        // invalid action index
        let _instruction_copy = test_instruction;
        vaa_copy.payload[9] = 100;
        assert!(apply_governance_vaa(&test_config, &vaa_copy).is_err());
    }

    #[test]
    fn test_authorize_governance_transfer_success() {
        let source_2 = PythDataSource {
            emitter: Binary::from([2u8; 32]),
            chain_id: 4,
        };

        let test_config = governance_test_config();
        let test_instruction = GovernanceInstruction {
            module: Target,
            target_chain_id: test_config.chain_id,
            action: AuthorizeGovernanceDataSourceTransfer {
                claim_vaa: to_binary(&ParsedVAA {
                    emitter_address: source_2.emitter.to_vec(),
                    emitter_chain: source_2.chain_id,
                    sequence: 12,
                    payload: GovernanceInstruction {
                        module: Target,
                        target_chain_id: test_config.chain_id,
                        action: RequestGovernanceDataSourceTransfer {
                            governance_data_source_index: 11,
                        },
                    }
                    .serialize()
                    .unwrap(),
                    ..create_zero_vaa()
                })
                .unwrap(),
            },
        };

        let test_vaa = governance_vaa(&test_instruction);
        let (_response, result_config) = apply_governance_vaa(&test_config, &test_vaa).unwrap();
        assert_eq!(result_config.governance_source, source_2);
        assert_eq!(result_config.governance_source_index, 11);
        assert_eq!(result_config.governance_sequence_number, 12);
    }

    #[test]
    fn test_authorize_governance_transfer_bad_source_index() {
        let source_2 = PythDataSource {
            emitter: Binary::from([2u8; 32]),
            chain_id: 4,
        };

        let mut test_config = governance_test_config();
        test_config.governance_source_index = 10;
        let test_instruction = GovernanceInstruction {
            module: Target,
            target_chain_id: test_config.chain_id,
            action: AuthorizeGovernanceDataSourceTransfer {
                claim_vaa: to_binary(&ParsedVAA {
                    emitter_address: source_2.emitter.to_vec(),
                    emitter_chain: source_2.chain_id,
                    sequence: 12,
                    payload: GovernanceInstruction {
                        module: Target,
                        target_chain_id: test_config.chain_id,
                        action: RequestGovernanceDataSourceTransfer {
                            governance_data_source_index: 10,
                        },
                    }
                    .serialize()
                    .unwrap(),
                    ..create_zero_vaa()
                })
                .unwrap(),
            },
        };

        let test_vaa = governance_vaa(&test_instruction);
        assert_eq!(
            apply_governance_vaa(&test_config, &test_vaa),
            Err(PythContractError::OldGovernanceMessage.into())
        );
    }

    #[test]
    fn test_authorize_governance_transfer_bad_target_chain() {
        let source_2 = PythDataSource {
            emitter: Binary::from([2u8; 32]),
            chain_id: 4,
        };

        let test_config = governance_test_config();
        let test_instruction = GovernanceInstruction {
            module: Target,
            target_chain_id: test_config.chain_id,
            action: AuthorizeGovernanceDataSourceTransfer {
                claim_vaa: to_binary(&ParsedVAA {
                    emitter_address: source_2.emitter.to_vec(),
                    emitter_chain: source_2.chain_id,
                    sequence: 12,
                    payload: GovernanceInstruction {
                        module: Target,
                        target_chain_id: test_config.chain_id + 1,
                        action: RequestGovernanceDataSourceTransfer {
                            governance_data_source_index: 11,
                        },
                    }
                    .serialize()
                    .unwrap(),
                    ..create_zero_vaa()
                })
                .unwrap(),
            },
        };

        let test_vaa = governance_vaa(&test_instruction);
        assert_eq!(
            apply_governance_vaa(&test_config, &test_vaa),
            Err(PythContractError::InvalidGovernancePayload.into())
        );
    }

    #[test]
    fn test_set_data_sources() {
        let source_1 = PythDataSource {
            emitter: Binary::from([1u8; 32]),
            chain_id: 2,
        };
        let source_2 = PythDataSource {
            emitter: Binary::from([2u8; 32]),
            chain_id: 4,
        };
        let source_3 = PythDataSource {
            emitter: Binary::from([3u8; 32]),
            chain_id: 6,
        };

        let mut test_config = governance_test_config();
        test_config.data_sources = HashSet::from([source_1]);

        let test_instruction = GovernanceInstruction {
            module: Target,
            target_chain_id: test_config.chain_id,
            action: SetDataSources {
                data_sources: vec![source_2.clone(), source_3.clone()],
            },
        };
        let test_vaa = governance_vaa(&test_instruction);
        assert_eq!(
            apply_governance_vaa(&test_config, &test_vaa).map(|(_r, c)| c.data_sources),
            Ok([source_2, source_3].iter().cloned().collect())
        );

        let test_instruction = GovernanceInstruction {
            module: Target,
            target_chain_id: test_config.chain_id,
            action: SetDataSources {
                data_sources: vec![],
            },
        };
        let test_vaa = governance_vaa(&test_instruction);
        assert_eq!(
            apply_governance_vaa(&test_config, &test_vaa).map(|(_r, c)| c.data_sources),
            Ok(HashSet::new())
        );
    }

    #[test]
    fn test_set_fee() {
        let mut test_config = governance_test_config();
        test_config.fee = Coin::new(1, "foo");

        let test_instruction = GovernanceInstruction {
            module: Target,
            target_chain_id: 5,
            action: SetFee { val: 6, expo: 1 },
        };
        let test_vaa = governance_vaa(&test_instruction);

        assert_eq!(
            apply_governance_vaa(&test_config, &test_vaa).map(|(_r, c)| c.fee.amount),
            Ok(Uint128::new(60))
        );

        let test_instruction = GovernanceInstruction {
            module: Target,
            target_chain_id: 5,
            action: SetFee { val: 6, expo: 0 },
        };
        let test_vaa = governance_vaa(&test_instruction);

        assert_eq!(
            apply_governance_vaa(&test_config, &test_vaa).map(|(_r, c)| c.fee.amount),
            Ok(Uint128::new(6))
        );
    }

    #[test]
    fn test_set_valid_period() {
        let mut test_config = governance_test_config();
        test_config.valid_time_period = Duration::from_secs(10);

        let test_instruction = GovernanceInstruction {
            module: Target,
            target_chain_id: 5,
            action: SetValidPeriod { valid_seconds: 20 },
        };
        let test_vaa = governance_vaa(&test_instruction);

        assert_eq!(
            apply_governance_vaa(&test_config, &test_vaa).map(|(_r, c)| c.valid_time_period),
            Ok(Duration::from_secs(20))
        );
    }

    #[test]
    fn test_request_governance_transfer() {
        let test_config = governance_test_config();

        let test_instruction = GovernanceInstruction {
            module: Target,
            target_chain_id: test_config.chain_id,
            action: RequestGovernanceDataSourceTransfer {
                governance_data_source_index: 7,
            },
        };
        let test_vaa = governance_vaa(&test_instruction);

        assert!(apply_governance_vaa(&test_config, &test_vaa).is_err());
    }
}<|MERGE_RESOLUTION|>--- conflicted
+++ resolved
@@ -2,8 +2,12 @@
     crate::{
         governance::{
             GovernanceAction::{
-                AuthorizeGovernanceDataSourceTransfer, RequestGovernanceDataSourceTransfer,
-                SetDataSources, SetFee, SetValidPeriod, UpgradeContract,
+                AuthorizeGovernanceDataSourceTransfer,
+                RequestGovernanceDataSourceTransfer,
+                SetDataSources,
+                SetFee,
+                SetValidPeriod,
+                UpgradeContract,
             },
             GovernanceInstruction,
         },
@@ -12,20 +16,46 @@
             InjectiveMsgWrapper,
             InstantiateMsg,
             MigrateMsg,
-            create_relay_pyth_prices_msg,
-            InjectiveMsgWrapper,
         },
         state::{
-            config, config_read, price_info, price_info_read, ConfigInfo, PriceInfo, PythDataSource,
+            config,
+            config_read,
+            price_info,
+            price_info_read,
+            ConfigInfo,
+            PriceInfo,
+            PythDataSource,
         },
     },
     cosmwasm_std::{
-        coin, entry_point, has_coins, to_binary, Addr, Binary, Coin, CosmosMsg, Deps, DepsMut, Env,
-        MessageInfo, OverflowError, OverflowOperation, QueryRequest, Response, StdResult,
-        Timestamp, WasmMsg, WasmQuery,
+        coin,
+        entry_point,
+        has_coins,
+        to_binary,
+        Addr,
+        Binary,
+        Coin,
+        CosmosMsg,
+        Deps,
+        DepsMut,
+        Env,
+        MessageInfo,
+        OverflowError,
+        OverflowOperation,
+        QueryRequest,
+        Response,
+        StdResult,
+        Timestamp,
+        WasmMsg,
+        WasmQuery,
     },
     pyth_sdk_cw::{
-        error::PythContractError, ExecuteMsg, Price, PriceFeed, PriceFeedResponse, PriceIdentifier,
+        error::PythContractError,
+        ExecuteMsg,
+        Price,
+        PriceFeed,
+        PriceFeedResponse,
+        PriceIdentifier,
         QueryMsg,
     },
     pyth_wormhole_attester_sdk::{
@@ -69,15 +99,15 @@
 ) -> StdResult<Response> {
     // Save general wormhole and pyth info
     let state = ConfigInfo {
-        owner: info.sender,
-        wormhole_contract: deps.api.addr_validate(msg.wormhole_contract.as_ref())?,
-        data_sources: msg.data_sources.iter().cloned().collect(),
-        chain_id: msg.chain_id,
-        governance_source: msg.governance_source.clone(),
-        governance_source_index: msg.governance_source_index,
+        owner:                      info.sender,
+        wormhole_contract:          deps.api.addr_validate(msg.wormhole_contract.as_ref())?,
+        data_sources:               msg.data_sources.iter().cloned().collect(),
+        chain_id:                   msg.chain_id,
+        governance_source:          msg.governance_source.clone(),
+        governance_source_index:    msg.governance_source_index,
         governance_sequence_number: msg.governance_sequence_number,
-        valid_time_period: Duration::from_secs(msg.valid_time_period_secs as u64),
-        fee: msg.fee,
+        valid_time_period:          Duration::from_secs(msg.valid_time_period_secs as u64),
+        fee:                        msg.fee,
     };
     config(deps.storage).save(&state)?;
 
@@ -88,7 +118,7 @@
     let cfg = config_read(deps.storage).load()?;
     let vaa: ParsedVAA = deps.querier.query(&QueryRequest::Wasm(WasmQuery::Smart {
         contract_addr: cfg.wormhole_contract.to_string(),
-        msg: to_binary(&WormholeQueryMsg::VerifyVAA {
+        msg:           to_binary(&WormholeQueryMsg::VerifyVAA {
             vaa: data.clone(),
             block_time,
         })?,
@@ -97,16 +127,12 @@
 }
 
 #[cfg_attr(not(feature = "library"), entry_point)]
-<<<<<<< HEAD
-pub fn execute(deps: DepsMut, env: Env, info: MessageInfo, msg: ExecuteMsg) -> StdResult<Response<InjectiveMsgWrapper>> {
-=======
 pub fn execute(
     deps: DepsMut,
     env: Env,
     info: MessageInfo,
     msg: ExecuteMsg,
 ) -> StdResult<Response<InjectiveMsgWrapper>> {
->>>>>>> 395c755f
     match msg {
         ExecuteMsg::UpdatePriceFeeds { data } => update_price_feeds(deps, env, info, &data),
         ExecuteMsg::ExecuteGovernanceInstruction { data } => {
@@ -266,7 +292,7 @@
 
             next_config.governance_source_index = governance_data_source_index;
             let new_governance_source = PythDataSource {
-                emitter: Binary::from(parsed_claim_vaa.emitter_address.clone()),
+                emitter:  Binary::from(parsed_claim_vaa.emitter_address.clone()),
                 chain_id: parsed_claim_vaa.emitter_chain,
             };
             next_config.governance_source = new_governance_source;
@@ -308,7 +334,7 @@
 /// Check that `vaa` is from a valid data source (and hence is a legitimate price update message).
 fn verify_vaa_from_data_source(state: &ConfigInfo, vaa: &ParsedVAA) -> StdResult<()> {
     let vaa_data_source = PythDataSource {
-        emitter: vaa.emitter_address.clone().into(),
+        emitter:  vaa.emitter_address.clone().into(),
         chain_id: vaa.emitter_chain,
     };
     if !state.data_sources.contains(&vaa_data_source) {
@@ -320,7 +346,7 @@
 /// Check that `vaa` is from a valid governance source (and hence is a legitimate governance instruction).
 fn verify_vaa_from_governance_source(state: &ConfigInfo, vaa: &ParsedVAA) -> StdResult<()> {
     let vaa_data_source = PythDataSource {
-        emitter: vaa.emitter_address.clone().into(),
+        emitter:  vaa.emitter_address.clone().into(),
         chain_id: vaa.emitter_chain,
     };
     if state.governance_source != vaa_data_source {
@@ -334,10 +360,6 @@
     env: &Env,
     batch_attestation: &'a BatchPriceAttestation,
 ) -> StdResult<(usize, Vec<&'a PriceAttestation>)> {
-<<<<<<< HEAD
-    // let mut new_attestations_cnt: usize = 0;
-=======
->>>>>>> 395c755f
     let mut new_attestations = vec![];
     // Update prices
     for price_attestation in batch_attestation.price_attestations.iter() {
@@ -346,10 +368,6 @@
         let attestation_time = Timestamp::from_seconds(price_attestation.attestation_time as u64);
 
         if update_price_feed_if_new(deps, env, price_feed, attestation_time)? {
-<<<<<<< HEAD
-            // new_attestations_cnt += 1;
-=======
->>>>>>> 395c755f
             new_attestations.push(price_attestation);
         }
     }
@@ -362,30 +380,30 @@
         PriceStatus::Trading => PriceFeed::new(
             PriceIdentifier::new(price_attestation.price_id.to_bytes()),
             Price {
-                price: price_attestation.price,
-                conf: price_attestation.conf,
-                expo: price_attestation.expo,
+                price:        price_attestation.price,
+                conf:         price_attestation.conf,
+                expo:         price_attestation.expo,
                 publish_time: price_attestation.publish_time,
             },
             Price {
-                price: price_attestation.ema_price,
-                conf: price_attestation.ema_conf,
-                expo: price_attestation.expo,
+                price:        price_attestation.ema_price,
+                conf:         price_attestation.ema_conf,
+                expo:         price_attestation.expo,
                 publish_time: price_attestation.publish_time,
             },
         ),
         _ => PriceFeed::new(
             PriceIdentifier::new(price_attestation.price_id.to_bytes()),
             Price {
-                price: price_attestation.prev_price,
-                conf: price_attestation.prev_conf,
-                expo: price_attestation.expo,
+                price:        price_attestation.prev_price,
+                conf:         price_attestation.prev_conf,
+                expo:         price_attestation.expo,
                 publish_time: price_attestation.prev_publish_time,
             },
             Price {
-                price: price_attestation.ema_price,
-                conf: price_attestation.ema_conf,
-                expo: price_attestation.expo,
+                price:        price_attestation.ema_price,
+                conf:         price_attestation.ema_conf,
+                expo:         price_attestation.expo,
                 publish_time: price_attestation.prev_publish_time,
             },
         ),
@@ -553,7 +571,7 @@
                         SystemResult::Ok(ContractResult::Ok(vaa))
                     }
                     Err(_e) => SystemResult::Err(SystemError::InvalidRequest {
-                        error: "Invalid message".into(),
+                        error:   "Invalid message".into(),
                         request: msg.clone(),
                     }),
                     _ => SystemResult::Err(SystemError::NoSuchContract {
@@ -582,17 +600,17 @@
 
     fn create_zero_vaa() -> ParsedVAA {
         ParsedVAA {
-            version: 0,
+            version:            0,
             guardian_set_index: 0,
-            timestamp: 0,
-            nonce: 0,
-            len_signers: 0,
-            emitter_chain: 0,
-            emitter_address: vec![],
-            sequence: 0,
-            consistency_level: 0,
-            payload: vec![],
-            hash: vec![],
+            timestamp:          0,
+            nonce:              0,
+            len_signers:        0,
+            emitter_chain:      0,
+            emitter_address:    vec![],
+            sequence:           0,
+            consistency_level:  0,
+            payload:            vec![],
+            hash:               vec![],
         }
     }
 
@@ -612,18 +630,18 @@
 
     fn create_zero_config_info() -> ConfigInfo {
         ConfigInfo {
-            owner: Addr::unchecked(String::default()),
-            wormhole_contract: Addr::unchecked(String::default()),
-            data_sources: HashSet::default(),
-            governance_source: PythDataSource {
-                emitter: Binary(vec![]),
+            owner:                      Addr::unchecked(String::default()),
+            wormhole_contract:          Addr::unchecked(String::default()),
+            data_sources:               HashSet::default(),
+            governance_source:          PythDataSource {
+                emitter:  Binary(vec![]),
                 chain_id: 0,
             },
-            governance_source_index: 0,
+            governance_source_index:    0,
             governance_sequence_number: 0,
-            chain_id: 0,
-            valid_time_period: Duration::new(0, 0),
-            fee: Coin::new(0, ""),
+            chain_id:                   0,
+            valid_time_period:          Duration::new(0, 0),
+            fee:                        Coin::new(0, ""),
         }
     }
 
@@ -646,7 +664,7 @@
         pyth_emitter_chain: u16,
     ) -> HashSet<PythDataSource> {
         HashSet::from([PythDataSource {
-            emitter: pyth_emitter.into(),
+            emitter:  pyth_emitter.into(),
             chain_id: pyth_emitter_chain,
         }])
     }
@@ -809,6 +827,7 @@
         let (total_attestations, new_attestations) =
             process_batch_attestation(&mut deps.as_mut(), &env, &attestations).unwrap();
 
+
         let stored_price_feed = price_info_read(&deps.storage)
             .load(&[0u8; 32])
             .unwrap()
@@ -861,6 +880,7 @@
         let (total_attestations, new_attestations) =
             process_batch_attestation(&mut deps.as_mut(), &env, &attestations).unwrap();
 
+
         let stored_price_feed = price_info_read(&deps.storage)
             .load(&[0u8; 32])
             .unwrap()
@@ -1040,9 +1060,9 @@
             price_feed: PriceFeed::new(
                 PriceIdentifier::new([0u8; 32]),
                 Price {
-                    price: 300,
-                    conf: 301,
-                    expo: 302,
+                    price:        300,
+                    conf:         301,
+                    expo:         302,
                     publish_time: 303,
                 },
                 Price {
@@ -1153,7 +1173,7 @@
         ConfigInfo {
             wormhole_contract: Addr::unchecked(WORMHOLE_ADDR),
             governance_source: PythDataSource {
-                emitter: Binary(vec![1u8, 2u8]),
+                emitter:  Binary(vec![1u8, 2u8]),
                 chain_id: 3,
             },
             governance_sequence_number: 4,
@@ -1177,9 +1197,9 @@
         let test_config = governance_test_config();
 
         let test_instruction = GovernanceInstruction {
-            module: Target,
+            module:          Target,
             target_chain_id: 5,
-            action: SetFee { val: 6, expo: 0 },
+            action:          SetFee { val: 6, expo: 0 },
         };
         let test_vaa = governance_vaa(&test_instruction);
 
@@ -1236,23 +1256,23 @@
     #[test]
     fn test_authorize_governance_transfer_success() {
         let source_2 = PythDataSource {
-            emitter: Binary::from([2u8; 32]),
+            emitter:  Binary::from([2u8; 32]),
             chain_id: 4,
         };
 
         let test_config = governance_test_config();
         let test_instruction = GovernanceInstruction {
-            module: Target,
+            module:          Target,
             target_chain_id: test_config.chain_id,
-            action: AuthorizeGovernanceDataSourceTransfer {
+            action:          AuthorizeGovernanceDataSourceTransfer {
                 claim_vaa: to_binary(&ParsedVAA {
                     emitter_address: source_2.emitter.to_vec(),
                     emitter_chain: source_2.chain_id,
                     sequence: 12,
                     payload: GovernanceInstruction {
-                        module: Target,
+                        module:          Target,
                         target_chain_id: test_config.chain_id,
-                        action: RequestGovernanceDataSourceTransfer {
+                        action:          RequestGovernanceDataSourceTransfer {
                             governance_data_source_index: 11,
                         },
                     }
@@ -1274,24 +1294,24 @@
     #[test]
     fn test_authorize_governance_transfer_bad_source_index() {
         let source_2 = PythDataSource {
-            emitter: Binary::from([2u8; 32]),
+            emitter:  Binary::from([2u8; 32]),
             chain_id: 4,
         };
 
         let mut test_config = governance_test_config();
         test_config.governance_source_index = 10;
         let test_instruction = GovernanceInstruction {
-            module: Target,
+            module:          Target,
             target_chain_id: test_config.chain_id,
-            action: AuthorizeGovernanceDataSourceTransfer {
+            action:          AuthorizeGovernanceDataSourceTransfer {
                 claim_vaa: to_binary(&ParsedVAA {
                     emitter_address: source_2.emitter.to_vec(),
                     emitter_chain: source_2.chain_id,
                     sequence: 12,
                     payload: GovernanceInstruction {
-                        module: Target,
+                        module:          Target,
                         target_chain_id: test_config.chain_id,
-                        action: RequestGovernanceDataSourceTransfer {
+                        action:          RequestGovernanceDataSourceTransfer {
                             governance_data_source_index: 10,
                         },
                     }
@@ -1313,23 +1333,23 @@
     #[test]
     fn test_authorize_governance_transfer_bad_target_chain() {
         let source_2 = PythDataSource {
-            emitter: Binary::from([2u8; 32]),
+            emitter:  Binary::from([2u8; 32]),
             chain_id: 4,
         };
 
         let test_config = governance_test_config();
         let test_instruction = GovernanceInstruction {
-            module: Target,
+            module:          Target,
             target_chain_id: test_config.chain_id,
-            action: AuthorizeGovernanceDataSourceTransfer {
+            action:          AuthorizeGovernanceDataSourceTransfer {
                 claim_vaa: to_binary(&ParsedVAA {
                     emitter_address: source_2.emitter.to_vec(),
                     emitter_chain: source_2.chain_id,
                     sequence: 12,
                     payload: GovernanceInstruction {
-                        module: Target,
+                        module:          Target,
                         target_chain_id: test_config.chain_id + 1,
-                        action: RequestGovernanceDataSourceTransfer {
+                        action:          RequestGovernanceDataSourceTransfer {
                             governance_data_source_index: 11,
                         },
                     }
@@ -1351,15 +1371,15 @@
     #[test]
     fn test_set_data_sources() {
         let source_1 = PythDataSource {
-            emitter: Binary::from([1u8; 32]),
+            emitter:  Binary::from([1u8; 32]),
             chain_id: 2,
         };
         let source_2 = PythDataSource {
-            emitter: Binary::from([2u8; 32]),
+            emitter:  Binary::from([2u8; 32]),
             chain_id: 4,
         };
         let source_3 = PythDataSource {
-            emitter: Binary::from([3u8; 32]),
+            emitter:  Binary::from([3u8; 32]),
             chain_id: 6,
         };
 
@@ -1367,9 +1387,9 @@
         test_config.data_sources = HashSet::from([source_1]);
 
         let test_instruction = GovernanceInstruction {
-            module: Target,
+            module:          Target,
             target_chain_id: test_config.chain_id,
-            action: SetDataSources {
+            action:          SetDataSources {
                 data_sources: vec![source_2.clone(), source_3.clone()],
             },
         };
@@ -1380,9 +1400,9 @@
         );
 
         let test_instruction = GovernanceInstruction {
-            module: Target,
+            module:          Target,
             target_chain_id: test_config.chain_id,
-            action: SetDataSources {
+            action:          SetDataSources {
                 data_sources: vec![],
             },
         };
@@ -1399,9 +1419,9 @@
         test_config.fee = Coin::new(1, "foo");
 
         let test_instruction = GovernanceInstruction {
-            module: Target,
+            module:          Target,
             target_chain_id: 5,
-            action: SetFee { val: 6, expo: 1 },
+            action:          SetFee { val: 6, expo: 1 },
         };
         let test_vaa = governance_vaa(&test_instruction);
 
@@ -1411,9 +1431,9 @@
         );
 
         let test_instruction = GovernanceInstruction {
-            module: Target,
+            module:          Target,
             target_chain_id: 5,
-            action: SetFee { val: 6, expo: 0 },
+            action:          SetFee { val: 6, expo: 0 },
         };
         let test_vaa = governance_vaa(&test_instruction);
 
@@ -1429,9 +1449,9 @@
         test_config.valid_time_period = Duration::from_secs(10);
 
         let test_instruction = GovernanceInstruction {
-            module: Target,
+            module:          Target,
             target_chain_id: 5,
-            action: SetValidPeriod { valid_seconds: 20 },
+            action:          SetValidPeriod { valid_seconds: 20 },
         };
         let test_vaa = governance_vaa(&test_instruction);
 
@@ -1446,9 +1466,9 @@
         let test_config = governance_test_config();
 
         let test_instruction = GovernanceInstruction {
-            module: Target,
+            module:          Target,
             target_chain_id: test_config.chain_id,
-            action: RequestGovernanceDataSourceTransfer {
+            action:          RequestGovernanceDataSourceTransfer {
                 governance_data_source_index: 7,
             },
         };
