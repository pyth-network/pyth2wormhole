// SPDX-License-Identifier: Apache 2

pragma solidity ^0.8.0;

import "forge-std/Test.sol";
import "@pythnetwork/entropy-sdk-solidity/EntropyStructs.sol";
import "../contracts/entropy/Entropy.sol";
import "./utils/EntropyTestUtils.t.sol";

// TODO
// - fuzz test?
contract EntropyTest is Test, EntropyTestUtils {
    Entropy public random;

    uint128 pythFeeInWei = 7;

    address public provider1 = address(1);
    bytes32[] provider1Proofs;
    uint128 provider1FeeInWei = 8;
    uint64 provider1ChainLength = 100;
    bytes provider1Uri = bytes("https://foo.com");
    bytes provider1CommitmentMetadata = hex"0100";

    address public provider2 = address(2);
    bytes32[] provider2Proofs;
<<<<<<< HEAD
    uint128 provider2FeeInWei = 20;
=======
    uint provider2FeeInWei = 20;
    bytes provider2Uri = bytes("https://bar.com");
>>>>>>> a5646bf8

    address public user1 = address(3);
    address public user2 = address(4);

    address public unregisteredProvider = address(7);
    uint128 MAX_UINT128 = 2 ** 128 - 1;
    bytes32 ALL_ZEROS = bytes32(uint256(0));

    function setUp() public {
<<<<<<< HEAD
        random = new Entropy(pythFeeInWei, false);
=======
        random = new Entropy(pythFeeInWei, provider1);
>>>>>>> a5646bf8

        bytes32[] memory hashChain1 = generateHashChain(
            provider1,
            0,
            provider1ChainLength
        );
        provider1Proofs = hashChain1;
        vm.prank(provider1);
        random.register(
            provider1FeeInWei,
            provider1Proofs[0],
            provider1CommitmentMetadata,
            provider1ChainLength,
            provider1Uri
        );

        bytes32[] memory hashChain2 = generateHashChain(provider2, 0, 100);
        provider2Proofs = hashChain2;
        vm.prank(provider2);
        random.register(
            provider2FeeInWei,
            provider2Proofs[0],
            hex"0200",
            100,
            provider2Uri
        );
    }

<<<<<<< HEAD
=======
    function generateHashChain(
        address provider,
        uint64 startSequenceNumber,
        uint64 size
    ) public pure returns (bytes32[] memory hashChain) {
        bytes32 initialValue = keccak256(
            abi.encodePacked(provider, startSequenceNumber)
        );
        hashChain = new bytes32[](size);
        for (uint64 i = 0; i < size; i++) {
            hashChain[size - (i + 1)] = initialValue;
            initialValue = keccak256(bytes.concat(initialValue));
        }
    }

>>>>>>> a5646bf8
    // Test helper method for requesting a random value as user from provider.
    function request(
        address user,
        address provider,
        uint randomNumber,
        bool useBlockhash
    ) public returns (uint64 sequenceNumber) {
        sequenceNumber = requestWithFee(
            user,
            random.getFee(provider),
            provider,
            randomNumber,
            useBlockhash
        );
    }

    function requestWithFee(
        address user,
        uint fee,
        address provider,
        uint randomNumber,
        bool useBlockhash
    ) public returns (uint64 sequenceNumber) {
        vm.deal(user, fee);
        vm.prank(user);
        sequenceNumber = random.request{value: fee}(
            provider,
            random.constructUserCommitment(bytes32(randomNumber)),
            useBlockhash
        );
    }

    function assertRequestReverts(
        uint fee,
        address provider,
        uint randomNumber,
        bool useBlockhash
    ) public {
        // Note: for some reason vm.expectRevert() won't catch errors from the request function (?!),
        // even though they definitely revert. Use a try/catch instead for the moment, though the try/catch
        // doesn't let you simulate the msg.sender. However, it's fine if the msg.sender is the test contract.
        bool requestSucceeds = false;
        try
            random.request{value: fee}(
                provider,
                random.constructUserCommitment(bytes32(uint256(randomNumber))),
                useBlockhash
            )
        {
            requestSucceeds = true;
        } catch {
            requestSucceeds = false;
        }

        assert(!requestSucceeds);
    }

    function assertRevealSucceeds(
        address provider,
        uint64 sequenceNumber,
        uint userRandom,
        bytes32 providerRevelation,
        bytes32 hash
    ) public {
        bytes32 randomNumber = random.reveal(
            provider,
            sequenceNumber,
            bytes32(userRandom),
            providerRevelation
        );
        assertEq(
            randomNumber,
            random.combineRandomValues(
                bytes32(userRandom),
                providerRevelation,
                hash
            )
        );
    }

    function assertRevealReverts(
        address provider,
        uint64 sequenceNumber,
        uint userRandom,
        bytes32 providerRevelation
    ) public {
        vm.expectRevert();
        random.reveal(
            provider,
            sequenceNumber,
            bytes32(uint256(userRandom)),
            providerRevelation
        );
    }

    function assertInvariants() public {
        uint expectedBalance = random
            .getProviderInfo(provider1)
            .accruedFeesInWei +
            random.getProviderInfo(provider2).accruedFeesInWei +
            random.getAccruedPythFees();
        assertEq(address(random).balance, expectedBalance);

        EntropyStructs.ProviderInfo memory info1 = random.getProviderInfo(
            provider1
        );
        assert(
            info1.originalCommitmentSequenceNumber <=
                info1.currentCommitmentSequenceNumber
        );
        assert(info1.currentCommitmentSequenceNumber < info1.sequenceNumber);
        assert(info1.sequenceNumber <= info1.endSequenceNumber);
        EntropyStructs.ProviderInfo memory info2 = random.getProviderInfo(
            provider2
        );
        assert(
            info2.originalCommitmentSequenceNumber <=
                info2.currentCommitmentSequenceNumber
        );
        assert(info2.sequenceNumber > info2.currentCommitmentSequenceNumber);
        assert(info2.sequenceNumber <= info2.endSequenceNumber);
    }

    function testBasicFlow() public {
        uint64 sequenceNumber = request(user2, provider1, 42, false);
        assertEq(random.getRequest(provider1, sequenceNumber).blockNumber, 0);

        assertRevealSucceeds(
            provider1,
            sequenceNumber,
            42,
            provider1Proofs[sequenceNumber],
            ALL_ZEROS
        );

        // You can only reveal the random number once. This isn't a feature of the contract per se, but it is
        // the expected behavior.
        assertRevealReverts(
            provider1,
            sequenceNumber,
            42,
            provider1Proofs[sequenceNumber]
        );
    }

    function testDefaultProvider() public {
        uint64 sequenceNumber = request(
            user2,
            random.getDefaultProvider(),
            42,
            false
        );
        assertEq(random.getRequest(provider1, sequenceNumber).blockNumber, 0);

        assertRevealReverts(
            random.getDefaultProvider(),
            sequenceNumber,
            42,
            provider2Proofs[sequenceNumber]
        );

        assertRevealSucceeds(
            random.getDefaultProvider(),
            sequenceNumber,
            42,
            provider1Proofs[sequenceNumber],
            ALL_ZEROS
        );
    }

    function testNoSuchProvider() public {
        assertRequestReverts(10000000, unregisteredProvider, 42, false);
    }

    function testAdversarialReveal() public {
        uint64 sequenceNumber = request(user2, provider1, 42, false);

        // test revealing with the wrong hashes in the same chain
        for (uint256 i = 0; i < 10; i++) {
            if (i != sequenceNumber) {
                assertRevealReverts(
                    provider1,
                    sequenceNumber,
                    42,
                    provider1Proofs[i]
                );
            }
        }

        // test revealing with the wrong user revealed value.
        for (uint256 i = 0; i < 42; i++) {
            assertRevealReverts(
                provider1,
                sequenceNumber,
                i,
                provider1Proofs[sequenceNumber]
            );
        }

        // test revealing sequence numbers that haven't been requested yet.
        for (uint64 i = sequenceNumber + 1; i < sequenceNumber + 3; i++) {
            assertRevealReverts(
                provider1,
                i,
                42,
                provider1Proofs[sequenceNumber]
            );

            assertRevealReverts(provider1, i, 42, provider1Proofs[i]);
        }
    }

    function testConcurrentRequests() public {
        uint64 s1 = request(user1, provider1, 1, false);
        uint64 s2 = request(user2, provider1, 2, false);
        uint64 s3 = request(user1, provider1, 3, false);
        uint64 s4 = request(user1, provider1, 4, false);

        assertRevealSucceeds(provider1, s3, 3, provider1Proofs[s3], ALL_ZEROS);
        assertInvariants();

        uint64 s5 = request(user1, provider1, 5, false);

        assertRevealSucceeds(provider1, s4, 4, provider1Proofs[s4], ALL_ZEROS);
        assertInvariants();

        assertRevealSucceeds(provider1, s1, 1, provider1Proofs[s1], ALL_ZEROS);
        assertInvariants();

        assertRevealSucceeds(provider1, s2, 2, provider1Proofs[s2], ALL_ZEROS);
        assertInvariants();

        assertRevealSucceeds(provider1, s5, 5, provider1Proofs[s5], ALL_ZEROS);
        assertInvariants();
    }

    function testBlockhash() public {
        vm.roll(1234);
        uint64 sequenceNumber = request(user2, provider1, 42, true);

        assertEq(
            random.getRequest(provider1, sequenceNumber).blockNumber,
            1234
        );

        assertRevealSucceeds(
            provider1,
            sequenceNumber,
            42,
            provider1Proofs[sequenceNumber],
            blockhash(1234)
        );

        // You can only reveal the random number once. This isn't a feature of the contract per se, but it is
        // the expected behavior.
        assertRevealReverts(
            provider1,
            sequenceNumber,
            42,
            provider1Proofs[sequenceNumber]
        );
    }

    function testProviderCommitmentRotation() public {
        uint userRandom = 42;
        uint64 sequenceNumber1 = request(user2, provider1, userRandom, false);
        uint64 sequenceNumber2 = request(user2, provider1, userRandom, false);
        assertInvariants();

        uint64 newHashChainOffset = sequenceNumber2 + 1;
        bytes32[] memory newHashChain = generateHashChain(
            provider1,
            newHashChainOffset,
            10
        );
        vm.prank(provider1);
        random.register(
            provider1FeeInWei,
            newHashChain[0],
            hex"0100",
            10,
            provider1Uri
        );
        assertInvariants();
        EntropyStructs.ProviderInfo memory info1 = random.getProviderInfo(
            provider1
        );
        assertEq(info1.endSequenceNumber, newHashChainOffset + 10);

        uint64 sequenceNumber3 = request(user2, provider1, 42, false);
        // Rotating the provider key uses a sequence number
        assertEq(sequenceNumber3, sequenceNumber2 + 2);

        // Requests that were in-flight at the time of rotation use the commitment from the time of request
        for (uint256 i = 0; i < 10; i++) {
            assertRevealReverts(
                provider1,
                sequenceNumber1,
                userRandom,
                newHashChain[i]
            );
        }
        assertRevealSucceeds(
            provider1,
            sequenceNumber1,
            userRandom,
            provider1Proofs[sequenceNumber1],
            ALL_ZEROS
        );
        assertInvariants();

        // Requests after the rotation use the new commitment
        assertRevealReverts(
            provider1,
            sequenceNumber3,
            userRandom,
            provider1Proofs[sequenceNumber3]
        );
        assertRevealSucceeds(
            provider1,
            sequenceNumber3,
            userRandom,
            newHashChain[sequenceNumber3 - newHashChainOffset],
            ALL_ZEROS
        );
        assertInvariants();
    }

    function testOutOfRandomness() public {
        // Should be able to request chainLength - 1 random numbers successfully.
        for (uint64 i = 0; i < provider1ChainLength - 1; i++) {
            request(user1, provider1, i, false);
        }

        assertRequestReverts(
            random.getFee(provider1),
            provider1,
            provider1ChainLength - 1,
            false
        );
    }

    function testGetFee() public {
        assertEq(random.getFee(provider1), pythFeeInWei + provider1FeeInWei);
        assertEq(random.getFee(provider2), pythFeeInWei + provider2FeeInWei);
        // Requesting the fee for a nonexistent provider returns pythFeeInWei. This isn't necessarily desirable behavior,
        // but it's unlikely to cause a problem.
        assertEq(random.getFee(unregisteredProvider), pythFeeInWei);

        // Check that overflowing the fee arithmetic causes the transaction to revert.
        vm.prank(provider1);
<<<<<<< HEAD
        random.register(MAX_UINT128, provider1Proofs[0], hex"0100", 100);
=======
        random.register(
            MAX_UINT256,
            provider1Proofs[0],
            hex"0100",
            100,
            provider1Uri
        );
>>>>>>> a5646bf8
        vm.expectRevert();
        random.getFee(provider1);
    }

    function testOverflow() public {
        // msg.value overflows the uint128 fee variable
        assertRequestReverts(2 ** 128, provider1, 42, false);

        // block number is too large
        vm.roll(2 ** 96);
        assertRequestReverts(
            pythFeeInWei + provider1FeeInWei,
            provider1,
            42,
            true
        );
    }

    function testFees() public {
        // Insufficient fees causes a revert
        assertRequestReverts(0, provider1, 42, false);
        assertRequestReverts(
            pythFeeInWei + provider1FeeInWei - 1,
            provider1,
            42,
            false
        );
        assertRequestReverts(0, provider2, 42, false);
        assertRequestReverts(
            pythFeeInWei + provider2FeeInWei - 1,
            provider2,
            42,
            false
        );

        // Accrue some fees for both providers
        for (uint i = 0; i < 3; i++) {
            request(user2, provider1, 42, false);
        }

        request(user2, provider2, 42, false);
        // this call overpays for the random number
        requestWithFee(
            user2,
            pythFeeInWei + provider2FeeInWei + 10000,
            provider2,
            42,
            false
        );

        assertEq(
            random.getProviderInfo(provider1).accruedFeesInWei,
            provider1FeeInWei * 3
        );
        assertEq(
            random.getProviderInfo(provider2).accruedFeesInWei,
            provider2FeeInWei * 2
        );
        assertEq(random.getAccruedPythFees(), pythFeeInWei * 5 + 10000);
        assertInvariants();

        // Reregistering updates the required fees
        vm.prank(provider1);
        random.register(
            12345,
            provider1Proofs[0],
            hex"0100",
            100,
            provider1Uri
        );

        assertRequestReverts(pythFeeInWei + 12345 - 1, provider1, 42, false);
        requestWithFee(user2, pythFeeInWei + 12345, provider1, 42, false);

        uint128 providerOneBalance = provider1FeeInWei * 3 + 12345;
        assertEq(
            random.getProviderInfo(provider1).accruedFeesInWei,
            providerOneBalance
        );
        assertInvariants();

        vm.prank(unregisteredProvider);
        vm.expectRevert();
        random.withdraw(1000);

        vm.prank(provider1);
        random.withdraw(1000);

        assertEq(
            random.getProviderInfo(provider1).accruedFeesInWei,
            providerOneBalance - 1000
        );
        assertInvariants();

        vm.prank(provider1);
        vm.expectRevert();
        random.withdraw(providerOneBalance);
    }

    function testGetProviderInfo() public {
        EntropyStructs.ProviderInfo memory providerInfo1 = random
            .getProviderInfo(provider1);
        // These two fields aren't used by the Entropy contract itself -- they're just convenient info to store
        // on-chain -- so they aren't tested in the other tests.
        assertEq(providerInfo1.uri, provider1Uri);
        assertEq(providerInfo1.commitmentMetadata, provider1CommitmentMetadata);
    }
}<|MERGE_RESOLUTION|>--- conflicted
+++ resolved
@@ -23,12 +23,8 @@
 
     address public provider2 = address(2);
     bytes32[] provider2Proofs;
-<<<<<<< HEAD
     uint128 provider2FeeInWei = 20;
-=======
-    uint provider2FeeInWei = 20;
     bytes provider2Uri = bytes("https://bar.com");
->>>>>>> a5646bf8
 
     address public user1 = address(3);
     address public user2 = address(4);
@@ -38,11 +34,7 @@
     bytes32 ALL_ZEROS = bytes32(uint256(0));
 
     function setUp() public {
-<<<<<<< HEAD
-        random = new Entropy(pythFeeInWei, false);
-=======
-        random = new Entropy(pythFeeInWei, provider1);
->>>>>>> a5646bf8
+        random = new Entropy(pythFeeInWei, provider1, false);
 
         bytes32[] memory hashChain1 = generateHashChain(
             provider1,
@@ -71,24 +63,6 @@
         );
     }
 
-<<<<<<< HEAD
-=======
-    function generateHashChain(
-        address provider,
-        uint64 startSequenceNumber,
-        uint64 size
-    ) public pure returns (bytes32[] memory hashChain) {
-        bytes32 initialValue = keccak256(
-            abi.encodePacked(provider, startSequenceNumber)
-        );
-        hashChain = new bytes32[](size);
-        for (uint64 i = 0; i < size; i++) {
-            hashChain[size - (i + 1)] = initialValue;
-            initialValue = keccak256(bytes.concat(initialValue));
-        }
-    }
-
->>>>>>> a5646bf8
     // Test helper method for requesting a random value as user from provider.
     function request(
         address user,
@@ -440,17 +414,13 @@
 
         // Check that overflowing the fee arithmetic causes the transaction to revert.
         vm.prank(provider1);
-<<<<<<< HEAD
-        random.register(MAX_UINT128, provider1Proofs[0], hex"0100", 100);
-=======
         random.register(
-            MAX_UINT256,
+            MAX_UINT128,
             provider1Proofs[0],
             hex"0100",
             100,
             provider1Uri
         );
->>>>>>> a5646bf8
         vm.expectRevert();
         random.getFee(provider1);
     }
