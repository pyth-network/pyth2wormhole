use {
    anchor_lang::AnchorSerialize,
    libsecp256k1::PublicKey,
    program_simulator::ProgramSimulator,
    pyth_solana_receiver::{
        instruction::Initialize,
        sdk::{
            get_config_address,
            get_guardian_set_address,
            get_treasury_address,
            DEFAULT_TREASURY_ID,
            SECONDARY_TREASURY_ID,
        },
        state::config::{
            Config,
            DataSource,
        },
        ID,
    },
    pythnet_sdk::test_utils::{
        dummy_guardians,
        DEFAULT_DATA_SOURCE,
    },
    serde_wormhole::RawMessage,
    solana_program::{
        keccak,
        pubkey::Pubkey,
        rent::Rent,
    },
    solana_program_test::ProgramTest,
    solana_sdk::{
        account::Account,
        signature::Keypair,
        signer::Signer,
    },
    wormhole_core_bridge_solana::{
        state::{
            EncodedVaa,
            GuardianSet,
            Header,
            ProcessingStatus,
        },
        ID as BRIDGE_ID,
    },
    wormhole_sdk::Vaa,
};

pub const DEFAULT_GUARDIAN_SET_INDEX: u32 = 0;
pub const WRONG_GUARDIAN_SET_INDEX: u32 = 1;

pub fn default_receiver_config(governance_authority: Pubkey) -> Config {
    Config {
        governance_authority,
        target_governance_authority: None,
        wormhole: BRIDGE_ID,
        valid_data_sources: vec![DataSource {
            chain:   DEFAULT_DATA_SOURCE.chain.into(),
            emitter: Pubkey::from(DEFAULT_DATA_SOURCE.address.0),
        }],
        single_update_fee_in_lamports: 1,
        minimum_signatures: 5,
    }
}


pub struct ProgramTestFixtures {
    pub program_simulator:     ProgramSimulator,
    pub encoded_vaa_addresses: Vec<Pubkey>,
    pub governance_authority:  Keypair,
}

pub fn build_encoded_vaa_account_from_vaa(
    vaa: Vaa<&RawMessage>,
    wrong_setup_option: WrongSetupOption,
) -> Account {
    let encoded_vaa_data = (
        <EncodedVaa as anchor_lang::Discriminator>::DISCRIMINATOR,
        Header {
            status:          {
                if matches!(wrong_setup_option, WrongSetupOption::UnverifiedEncodedVaa) {
                    ProcessingStatus::Writing
                } else {
                    ProcessingStatus::Verified
                }
            },
            write_authority: Pubkey::new_unique(),
            version:         1,
        },
        serde_wormhole::to_vec(&vaa).unwrap(),
    )
        .try_to_vec()
        .unwrap();

    Account {
        lamports:   Rent::default().minimum_balance(encoded_vaa_data.len()),
        data:       encoded_vaa_data,
        owner:      BRIDGE_ID,
        executable: false,
        rent_epoch: 0,
    }
}

pub fn build_guardian_set_account(wrong_setup_option: WrongSetupOption) -> Account {
    let guardian_set = GuardianSet {
        index:           {
            if matches!(wrong_setup_option, WrongSetupOption::GuardianSetWrongIndex) {
                WRONG_GUARDIAN_SET_INDEX
            } else {
                DEFAULT_GUARDIAN_SET_INDEX
            }
        },
        keys:            dummy_guardians()
            .iter()
            .map(|x| {
                let mut result: [u8; 20] = [0u8; 20];
                result.copy_from_slice(
                    &keccak::hashv(&[&PublicKey::from_secret_key(x).serialize()[1..]]).0[12..],
                );
                result
            })
            .collect::<Vec<[u8; 20]>>(),
        creation_time:   0.into(),
        expiration_time: {
            if matches!(wrong_setup_option, WrongSetupOption::GuardianSetExpired) {
                1
            } else {
                0
            }
        }
        .into(),
    };

    let guardian_set_data = (
        <GuardianSet as anchor_lang::Discriminator>::DISCRIMINATOR,
        guardian_set,
    )
        .try_to_vec()
        .unwrap();

    Account {
        lamports:   Rent::default().minimum_balance(guardian_set_data.len()),
        data:       guardian_set_data,
        owner:      BRIDGE_ID,
        executable: false,
        rent_epoch: 0,
    }
}

#[derive(Copy, Clone)]
pub enum WrongSetupOption {
    None,
    GuardianSetExpired,
    GuardianSetWrongIndex,
    UnverifiedEncodedVaa,
}

/**
 * Setup to test the Pyth Receiver. The return values are a tuple composed of :
 * - The program simulator, which is used to send transactions
 * - The pubkeys of the encoded VAA accounts corresponding to the VAAs passed as argument, these accounts are prepopulated and can be used to test post_updates
 */
pub async fn setup_pyth_receiver(
    vaas: Vec<Vaa<&RawMessage>>,
    wrong_setup_option: WrongSetupOption,
) -> ProgramTestFixtures {
    let mut program_test = ProgramTest::default();
    program_test.add_program("pyth_solana_receiver", ID, None);

    let mut encoded_vaa_addresses: Vec<Pubkey> = vec![];
    for vaa in vaas {
        let encoded_vaa_address = Pubkey::new_unique();
        encoded_vaa_addresses.push(encoded_vaa_address);
        program_test.add_account(
            encoded_vaa_address,
            build_encoded_vaa_account_from_vaa(vaa, wrong_setup_option),
        );
    }
    program_test.add_account(
        get_guardian_set_address(BRIDGE_ID, DEFAULT_GUARDIAN_SET_INDEX),
        build_guardian_set_account(wrong_setup_option),
    );

    let mut program_simulator = ProgramSimulator::start_from_program_test(program_test).await;

    let setup_keypair: Keypair = program_simulator.get_funded_keypair().await.unwrap();
    let initial_config = default_receiver_config(setup_keypair.pubkey());


    program_simulator
        .process_ix_with_default_compute_limit(
            Initialize::populate(&setup_keypair.pubkey(), initial_config.clone()),
            &vec![&setup_keypair],
            None,
        )
        .await
        .unwrap();

    let config_account = program_simulator
        .get_anchor_account_data::<Config>(get_config_address())
        .await
        .unwrap();
    assert_eq!(config_account, initial_config);

    program_simulator
        .airdrop(
            &get_treasury_address(DEFAULT_TREASURY_ID),
            Rent::default().minimum_balance(0),
        )
        .await
        .unwrap();

    program_simulator
        .airdrop(
            &get_treasury_address(SECONDARY_TREASURY_ID),
            Rent::default().minimum_balance(0),
        )
        .await
        .unwrap();

    ProgramTestFixtures {
        program_simulator,
        encoded_vaa_addresses,
        governance_authority: setup_keypair,
    }
}

pub async fn assert_treasury_balance(
    program_simulator: &mut ProgramSimulator,
    expected_balance: u64,
<<<<<<< HEAD
    treasury_id: u8,
) {
    let treasury_balance = program_simulator
        .get_balance(get_treasury_address(treasury_id))
=======
) {
    let treasury_balance = program_simulator
        .get_balance(get_treasury_address())
>>>>>>> f01d17e8
        .await
        .unwrap();

    assert_eq!(
        treasury_balance,
        expected_balance + Rent::default().minimum_balance(0)
    );
}<|MERGE_RESOLUTION|>--- conflicted
+++ resolved
@@ -227,16 +227,10 @@
 pub async fn assert_treasury_balance(
     program_simulator: &mut ProgramSimulator,
     expected_balance: u64,
-<<<<<<< HEAD
     treasury_id: u8,
 ) {
     let treasury_balance = program_simulator
         .get_balance(get_treasury_address(treasury_id))
-=======
-) {
-    let treasury_balance = program_simulator
-        .get_balance(get_treasury_address())
->>>>>>> f01d17e8
         .await
         .unwrap();
 
