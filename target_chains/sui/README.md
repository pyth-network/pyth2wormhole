--- conflicted
+++ resolved
@@ -123,7 +123,6 @@
 git = "https://github.com/wormhole-foundation/wormhole.git"
 subdir = "sui/wormhole"
 rev = "d050ad1d67a5b7da9fb65030aad12ef5d774ccad"
-<<<<<<< HEAD
 ```
 
 2. How do I find the Sui Object ID of a PriceInfoObject for a Pyth Price Feed?
@@ -132,6 +131,3 @@
 The mapping of Pyth price feed IDs to `PriceInfoObject` object IDs can be found [here](./scripts/generated/).
 
 This mapping is also stored on-chain, and can be queried on-chain using the getter function `pyth::state::get_price_info_object_id` defined in the Pyth package.
-=======
-```
->>>>>>> 0695c7ee
