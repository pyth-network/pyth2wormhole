module pyth::set_stale_price_threshold {
    use wormhole::cursor;
    use wormhole::governance_message::{Self, DecreeTicket};

    use pyth::deserialize;
    use pyth::state::{Self, State, LatestOnly};
    use pyth::governance_action::{Self};
    use pyth::governance_witness::{Self, GovernanceWitness};

    friend pyth::governance;

    struct StalePriceThreshold {
        threshold: u64,
    }

    public fun authorize_governance(
        pyth_state: &State,
        global: bool
    ): DecreeTicket<GovernanceWitness> {
        if (global){
            governance_message::authorize_verify_global(
                governance_witness::new_governance_witness(),
                state::governance_chain(pyth_state),
                state::governance_contract(pyth_state),
                state::governance_module(),
                governance_action::get_value(governance_action::new_set_stale_price_threshold())
            )
        } else{
            governance_message::authorize_verify_local(
                governance_witness::new_governance_witness(),
                state::governance_chain(pyth_state),
                state::governance_contract(pyth_state),
                state::governance_module(),
                governance_action::get_value(governance_action::new_set_stale_price_threshold())
            )
        }
    }

    public(friend) fun execute(latest_only: &LatestOnly, state: &mut State, payload: vector<u8>) {
        let StalePriceThreshold { threshold } = from_byte_vec(payload);
        state::set_stale_price_threshold_secs(latest_only, state, threshold);
    }

    fun from_byte_vec(bytes: vector<u8>): StalePriceThreshold {
        let cursor = cursor::new(bytes);
        let threshold = deserialize::deserialize_u64(&mut cursor);
        cursor::destroy_empty(cursor);
        StalePriceThreshold {
            threshold
        }
    }
}

#[test_only]
module pyth::set_stale_price_threshold_test {
    use sui::test_scenario::{Self};
    use sui::coin::Self;

    use wormhole::governance_message::verify_vaa;

    use pyth::pyth_tests::{Self, setup_test, take_wormhole_and_pyth_states};
    use pyth::set_stale_price_threshold::{Self};
    use pyth::state::Self;

    const SET_STALE_PRICE_THRESHOLD_VAA: vector<u8> = x"01000000000100196a91724d472b6c160c44ddcc9f9cef531aa95442739300023048bd066b77ca1a02bbfd9ff1799f3d63a4dd10c5348ab3b231e3bb66232e0cb4c07daa3647090100bc614e00000000000163278d271099bfd491951b3e648f08b1c71631e4a53674ad43e8f9f98068c38500000000000000010100000000000000000000000000000000000000000000000000000000000000010400155054474d0104001500000000000aee23";
    // VAA Info:
    //   module name: 0x1
    //   action: 4
    //   chain: 21
    //   stale price threshold: 716323

    const DEPLOYER: address = @0x1234;
    const DEFAULT_BASE_UPDATE_FEE: u64 = 0;
    const DEFAULT_COIN_TO_MINT: u64 = 0;

    #[test]
<<<<<<< HEAD
    fun set_update_fee(){
=======
    fun set_stale_price_threshold(){
>>>>>>> e3fe85c3

        let (scenario, test_coins, clock) =  setup_test(500, 1, x"63278d271099bfd491951b3e648f08b1c71631e4a53674ad43e8f9f98068c385", pyth_tests::data_sources_for_test_vaa(), vector[x"13947bd48b18e53fdaeee77f3473391ac727c638"], DEFAULT_BASE_UPDATE_FEE, DEFAULT_COIN_TO_MINT);
        test_scenario::next_tx(&mut scenario, DEPLOYER);
        let (pyth_state, worm_state) = take_wormhole_and_pyth_states(&scenario);

        let ticket = set_stale_price_threshold::authorize_governance(&pyth_state, false);

        let verified_vaa = wormhole::vaa::parse_and_verify(&mut worm_state, SET_STALE_PRICE_THRESHOLD_VAA, &clock);

        let receipt = verify_vaa(&worm_state, verified_vaa, ticket);

        test_scenario::next_tx(&mut scenario, DEPLOYER);

        pyth::governance::execute_governance_instruction(&mut pyth_state, receipt);

        test_scenario::next_tx(&mut scenario, DEPLOYER);

<<<<<<< HEAD
        // assert fee is set correctly
=======
        // assert stale price threshold is set correctly
>>>>>>> e3fe85c3
        assert!(state::get_stale_price_threshold_secs(&pyth_state)==716323, 0);

        // clean up
        coin::burn_for_testing(test_coins);
        pyth_tests::cleanup_worm_state_pyth_state_and_clock(worm_state, pyth_state, clock);
        test_scenario::end(scenario);
    }
}<|MERGE_RESOLUTION|>--- conflicted
+++ resolved
@@ -74,11 +74,7 @@
     const DEFAULT_COIN_TO_MINT: u64 = 0;
 
     #[test]
-<<<<<<< HEAD
-    fun set_update_fee(){
-=======
     fun set_stale_price_threshold(){
->>>>>>> e3fe85c3
 
         let (scenario, test_coins, clock) =  setup_test(500, 1, x"63278d271099bfd491951b3e648f08b1c71631e4a53674ad43e8f9f98068c385", pyth_tests::data_sources_for_test_vaa(), vector[x"13947bd48b18e53fdaeee77f3473391ac727c638"], DEFAULT_BASE_UPDATE_FEE, DEFAULT_COIN_TO_MINT);
         test_scenario::next_tx(&mut scenario, DEPLOYER);
@@ -96,11 +92,7 @@
 
         test_scenario::next_tx(&mut scenario, DEPLOYER);
 
-<<<<<<< HEAD
-        // assert fee is set correctly
-=======
         // assert stale price threshold is set correctly
->>>>>>> e3fe85c3
         assert!(state::get_stale_price_threshold_secs(&pyth_state)==716323, 0);
 
         // clean up
