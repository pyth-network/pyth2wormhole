--- conflicted
+++ resolved
@@ -115,12 +115,8 @@
     ): PriceInfoObject {
         PriceInfoObject {
             id: object::new(ctx),
-<<<<<<< HEAD
-            price_info: price_info,
+            price_info,
             fee_storage: balance::zero<sui::sui::SUI>()
-=======
-            price_info
->>>>>>> 3170e3fc
         }
     }
 
