--- conflicted
+++ resolved
@@ -845,13 +845,9 @@
         return_shared(price_info_object_4);
         return_to_address(DEPLOYER, admin_cap);
 
-<<<<<<< HEAD
-        clock::destroy_for_testing(clock);
         coin::burn_for_testing(test_coins);
         coin::burn_for_testing(coins);
-=======
         cleanup_worm_state_pyth_state_and_clock(worm_state, pyth_state, clock);
->>>>>>> 51a10ec5
         test_scenario::end(scenario);
     }
 
