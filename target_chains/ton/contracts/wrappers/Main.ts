<<<<<<< HEAD
import { DataSource } from "@pythnetwork/xc-admin-common";
import {
  Address,
  beginCell,
  Cell,
  Contract,
  contractAddress,
  ContractProvider,
  Dictionary,
  Sender,
  SendMode,
  toNano,
} from "@ton/core";
import { HexString } from "@pythnetwork/price-service-sdk";
import { createGuardianSetsDict } from "../tests/utils/wormhole";
import { createCellChain } from "@pythnetwork/pyth-ton-js";
=======
import { Cell, contractAddress, ContractProvider, Sender } from "@ton/core";
import { HexString } from "@pythnetwork/price-service-sdk";

import { BaseWrapper } from "./BaseWrapper";
import { DataSource } from "@pythnetwork/xc-admin-common";
>>>>>>> fa4b9b9e

export type MainConfig = {
  singleUpdateFee: number;
  dataSources: DataSource[];
  guardianSetIndex: number;
  guardianSet: string[];
  chainId: number;
  governanceChainId: number;
  governanceContract: string;
  governanceDataSource?: DataSource;
};

export class Main extends BaseWrapper {
  static createFromConfig(config: MainConfig, code: Cell, workchain = 0) {
    const data = Main.mainConfigToCell(config);
    const init = { code, data };
    return new Main(contractAddress(workchain, init), init);
  }

  static mainConfigToCell(config: MainConfig): Cell {
    return BaseWrapper.createInitData(config);
  }

  async sendDeploy(provider: ContractProvider, via: Sender, value: bigint) {
    await super.sendDeploy(provider, via, value);
  }

  async getCurrentGuardianSetIndex(provider: ContractProvider) {
    return await super.getCurrentGuardianSetIndex(
      provider,
      "get_current_guardian_set_index"
    );
  }

  async sendUpdateGuardianSet(
    provider: ContractProvider,
    via: Sender,
    vm: Buffer
  ) {
    await super.sendUpdateGuardianSet(provider, via, vm);
  }

  async sendUpdatePriceFeeds(
    provider: ContractProvider,
    via: Sender,
    updateData: Buffer,
    updateFee: bigint
  ) {
    await super.sendUpdatePriceFeeds(provider, via, updateData, updateFee);
  }

  async getPriceUnsafe(provider: ContractProvider, priceFeedId: HexString) {
    return await super.getPriceUnsafe(
      provider,
      priceFeedId,
      "get_price_unsafe"
    );
  }

  async getPriceNoOlderThan(
    provider: ContractProvider,
    timePeriod: number,
    priceFeedId: HexString
  ) {
    return await super.getPriceNoOlderThan(
      provider,
      timePeriod,
      priceFeedId,
      "get_price_no_older_than"
    );
  }

  async getEmaPriceUnsafe(provider: ContractProvider, priceFeedId: HexString) {
    return await super.getEmaPriceUnsafe(
      provider,
      priceFeedId,
      "get_ema_price_unsafe"
    );
  }

  async getEmaPriceNoOlderThan(
    provider: ContractProvider,
    timePeriod: number,
    priceFeedId: HexString
  ) {
    return await super.getEmaPriceNoOlderThan(
      provider,
      timePeriod,
      priceFeedId,
      "get_ema_price_no_older_than"
    );
  }

  async getUpdateFee(provider: ContractProvider, vm: Buffer) {
    return await super.getUpdateFee(provider, vm, "get_update_fee");
  }

  async getSingleUpdateFee(provider: ContractProvider) {
    return await super.getSingleUpdateFee(provider, "get_single_update_fee");
  }

  async getChainId(provider: ContractProvider) {
    return await super.getChainId(provider, "get_chain_id");
  }
}<|MERGE_RESOLUTION|>--- conflicted
+++ resolved
@@ -1,27 +1,8 @@
-<<<<<<< HEAD
-import { DataSource } from "@pythnetwork/xc-admin-common";
-import {
-  Address,
-  beginCell,
-  Cell,
-  Contract,
-  contractAddress,
-  ContractProvider,
-  Dictionary,
-  Sender,
-  SendMode,
-  toNano,
-} from "@ton/core";
-import { HexString } from "@pythnetwork/price-service-sdk";
-import { createGuardianSetsDict } from "../tests/utils/wormhole";
-import { createCellChain } from "@pythnetwork/pyth-ton-js";
-=======
 import { Cell, contractAddress, ContractProvider, Sender } from "@ton/core";
 import { HexString } from "@pythnetwork/price-service-sdk";
 
 import { BaseWrapper } from "./BaseWrapper";
 import { DataSource } from "@pythnetwork/xc-admin-common";
->>>>>>> fa4b9b9e
 
 export type MainConfig = {
   singleUpdateFee: number;
